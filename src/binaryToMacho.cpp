--- conflicted
+++ resolved
@@ -31,13 +31,9 @@
 }
 
 void
-<<<<<<< HEAD
 writeObject(const char* architecture,
             FILE* out, const uint8_t* data, unsigned size,
-=======
-writeObject(FILE* out, const uint8_t* data, unsigned size,
             const char* segmentName, const char* sectionName,
->>>>>>> 46e19f9c
             const char* startName, const char* endName)
 {
   unsigned startNameLength = strlen(startName) + 1;
@@ -55,15 +51,9 @@
 
   mach_header header = {
     MH_MAGIC, // magic
-<<<<<<< HEAD
     cpuType,
     cpuSubtype,
     MH_OBJECT, // filetype,
-=======
-    CPU_TYPE_I386, // cputype
-    CPU_SUBTYPE_I386_ALL, // cpusubtype
-    MH_OBJECT, // filetype
->>>>>>> 46e19f9c
     2, // ncmds
     sizeof(segment_command)
     + sizeof(section)
@@ -165,17 +155,10 @@
 int
 main(int argc, const char** argv)
 {
-<<<<<<< HEAD
-  if (argc != 5) {
+  if (argc != 7) {
     fprintf(stderr,
-            "usage: %s <architecture> <input file> <start symbol name> "
-            "<end symbol name>\n",
-=======
-  if (argc != 6) {
-    fprintf(stderr,
-            "usage: %s <input file> <segment name> <section name> "
-            "<start symbol name> <end symbol name>\n",
->>>>>>> 46e19f9c
+            "usage: %s <architecture> <input file> <segment name> "
+            "<section name> <start symbol name> <end symbol name>\n",
             argv[0]);
     return -1;
   }
@@ -195,12 +178,11 @@
   }
 
   if (data) {
-<<<<<<< HEAD
-    writeObject(argv[1], stdout, data, size, argv[3], argv[4]);
-=======
-    writeObject(stdout, data, size, argv[2], argv[3], argv[4], argv[5]);
->>>>>>> 46e19f9c
+    writeObject
+      (argv[1], stdout, data, size, argv[3], argv[4], argv[5], argv[6]);
+
     munmap(data, size);
+
     return 0;
   } else {
     perror(argv[0]);
