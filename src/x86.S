/* Copyright (c) 2008-2009, Avian Contributors

   Permission to use, copy, modify, and/or distribute this software
   for any purpose with or without fee is hereby granted, provided
   that the above copyright notice and this permission notice appear
   in all copies.

   There is NO WARRANTY for this software.  See license.txt for
   details. */


#include "types.h"

#define LOCAL(x) .L##x

#if defined __APPLE__ || defined __MINGW32__ || defined __CYGWIN32__
#  define GLOBAL(x) _##x
#else
#  define GLOBAL(x) x   
#endif
   
.text

#ifdef __x86_64__

<<<<<<< HEAD
#ifdef __WINDOWS__
#  if defined __APPLE__ || defined __MINGW32__ || defined __CYGWIN32__
.globl _detectFeature
_detectFeature: 
#  else
.globl detectFeature
detectFeature:
#  endif
   pushq %rbp
   movq %rsp, %rbp
   pushq %rdx
   pushq %rcx
   pushq %rbx
   pushq %rsi
   pushq %rdi
   movl %ecx, %edi
   movl %edx, %esi
   movl $1, %eax
   cpuid
   andl %esi, %edx
   andl %edi, %ecx
   orl %edx, %ecx
   test %ecx, %ecx
   je LOCAL(NOSSE)
   movl $1, %eax
   jmp LOCAL(SSEEND)
LOCAL(NOSSE):
   movl $0, %eax
LOCAL(SSEEND):
   popq %rdi
   popq %rsi
   popq %rbx
   popq %rcx
   popq %rdx
   movq %rbp,%rsp
   popq %rbp
   ret
=======
#ifdef __MINGW32__
>>>>>>> 0c36b7b3

.globl GLOBAL(vmNativeCall)
GLOBAL(vmNativeCall):
   pushq %rbp
   //save nonvolatile registers
   pushq %r12
   pushq %r13
   pushq %r14
   pushq %r15
   movq %rsp, %rbp
   
   
   // %rcx: function
   // %rdx: arguments
   // %r8:  arguments count
   // %r9:  return type
   
   movq %rcx, %r10
   movq %rdx, %r11
   movq %r8, %r12
   movq %r9, %r13
   
   // %r10: function
   // %r11: arguments
   // %r12: arguments count
   // %r13: return type
   
   //allocate initial stack space
   subq $32, %rsp
   
   //first arg
   cmp $0, %r12
   je LOCAL(call)
   movq 0(%r11),%rcx
   movq 0(%r11),%xmm0
   subq $1, %r12
   
   //second arg
   cmp $0, %r12
   je LOCAL(call)
   movq 8(%r11),%rdx
   movq 8(%r11),%xmm1
   subq $1, %r12
   
   //third arg
   cmp $0, %r12
   je LOCAL(call)
   movq 16(%r11),%r8
   movq 16(%r11),%xmm2
   subq $1, %r12
   
   //fourth arg
   cmp $0, %r12
   je LOCAL(call)
   movq 24(%r11),%r9
   movq 24(%r11),%xmm3
   subq $1, %r12
   
   
   //calculate stack space for arguments, aligned
   movq $8, %r15
   leaq (%r15, %r12, 8), %r15
   andq $0xFFFFFFFFFFFFFFF0, %r15
   
   //reserve stack space for arguments
   subq %r15, %rsp
   
   //reset the counter
   addq $3, %r12
   jmp LOCAL(loopend)
   
LOCAL(loop):
   movq (%r11, %r12, 8), %r14
   movq %r14, (%rsp, %r12, 8);
   subq $1, %r12
   
LOCAL(loopend):
   //we don't need to move arg 3 and lower
   cmpq $3, %r12
   jne LOCAL(loop)
   
LOCAL(call):
   call *%r10
   
LOCAL(void):
   cmpq   $VOID_TYPE,%r13
   jne    LOCAL(float)
   jmp    LOCAL(exit)
   
LOCAL(float):
   cmpq   $FLOAT_TYPE,%r13
   je     LOCAL(copy)
   cmpq   $DOUBLE_TYPE,%r13
   jne    LOCAL(exit)
   
LOCAL(copy):
   movq   %xmm0,%rax
   
LOCAL(exit):
   
   movq %rbp, %rsp
   //return nonvolatile registers to their former state
   popq %r15
   popq %r14
   popq %r13
   popq %r12
   
   popq %rbp
   ret

.globl GLOBAL(vmJump)
GLOBAL(vmJump):
   movq   %rdx,%rbp
   movq   8(%rsp),%rax
   movq   16(%rsp),%rdx
   movq   %r8,%rsp
   movq   %r9,%rbx
   jmp    *%rcx
   
<<<<<<< HEAD
#elif defined __LINUX__
#  if defined __APPLE__ || defined __MINGW32__ || defined __CYGWIN32__
.globl _detectFeature
_detectFeature: 
#  else
.globl detectFeature
detectFeature:
#  endif
   pushq %rbp
   movq %rsp, %rbp
   pushq %rdx
   pushq %rcx
   pushq %rbx
   movl $1, %eax
   cpuid
   andl %esi, %edx
   andl %edi, %ecx
   orl %edx, %ecx
   test %ecx, %ecx
   je LOCAL(NOSSE)
   movl $1, %eax
   jmp LOCAL(SSEEND)
LOCAL(NOSSE):
   movl $0, %eax
LOCAL(SSEEND):
   popq %rbx
   popq %rcx
   popq %rdx
   movq %rbp,%rsp
   popq %rbp
   ret
=======
#else // not __MINGW32__
>>>>>>> 0c36b7b3

.globl GLOBAL(vmNativeCall)
GLOBAL(vmNativeCall):
   pushq  %rbp
   movq   %rsp,%rbp

   // %rdi aka -48(%rbp): function
   // %rsi aka -40(%rbp): stack
   // %rdx aka -32(%rbp): stackSize
   // %rcx aka -24(%rbp): gprTable
   //  %r8 aka -16(%rbp): sseTable
   //  %r9 aka  -8(%rbp): returnType

   // save our argument registers so we can clobber them
   pushq  %r9
   pushq  %r8
   pushq  %rcx
   pushq  %rdx
   pushq  %rsi
   pushq  %rdi

   // reserve space for arguments passed via memory
   subq   %rdx,%rsp
   
   // align to a 16 byte boundary
   andq   $0xFFFFFFFFFFFFFFF0,%rsp

   // copy memory arguments into place
   movq   $0,%rcx
   jmp    LOCAL(test)

LOCAL(loop):
   movq   %rcx,%rax
   movq   %rcx,%rdx
   addq   %rsp,%rdx
   addq   -40(%rbp),%rax
   movq	  (%rax),%rax
   movq   %rax,(%rdx)
   addq   $8,%rcx

LOCAL(test):
   cmpq   -32(%rbp),%rcx
   jb     LOCAL(loop)
   
   // do we need to load the general-purpose registers?
   cmpq   $0,-24(%rbp)
   je     LOCAL(sse)

   // yes, we do
   movq   -24(%rbp),%rax
   movq   0(%rax),%rdi
   movq   8(%rax),%rsi
   movq   16(%rax),%rdx
   movq   24(%rax),%rcx
   movq   32(%rax),%r8
   movq   40(%rax),%r9

LOCAL(sse):
   // do we need to load the SSE registers?
   cmpq   $0,-16(%rbp)
   je     LOCAL(call)

   // yes, we do
   movq   -16(%rbp),%rax
   movq   0(%rax),%xmm0
   movq   8(%rax),%xmm1
   movq   16(%rax),%xmm2
   movq   24(%rax),%xmm3
   movq   32(%rax),%xmm4
   movq   40(%rax),%xmm5
   movq   48(%rax),%xmm6
   movq   64(%rax),%xmm7

LOCAL(call):
   call   *-48(%rbp)
   
   // handle return value based on expected type
   movq   -8(%rbp),%rcx

LOCAL(void):
   cmpq   $VOID_TYPE,%rcx
   jne    LOCAL(float)
   jmp    LOCAL(exit)
   
LOCAL(float):
   cmpq   $FLOAT_TYPE,%rcx
   je     LOCAL(copy)
   cmpq   $DOUBLE_TYPE,%rcx
   jne    LOCAL(exit)
   
LOCAL(copy):
   movq   %xmm0,%rax

LOCAL(exit):
   movq   %rbp,%rsp
   popq   %rbp
   ret

.globl GLOBAL(vmJump)
GLOBAL(vmJump):
   movq   %rsi,%rbp
   movq   %rdx,%rsp
   movq   %rcx,%rbx
   movq   %r8,%rax
   movq   %r9,%rdx
   jmp    *%rdi
   
<<<<<<< HEAD
#endif //def __WINDOWS__
#elif defined __i386__
#  if defined __APPLE__ || defined __MINGW32__ || defined __CYGWIN32__
.globl _detectFeature
_detectFeature: 
#  else
.globl detectFeature
detectFeature:
#  endif
   pushl %ebp
   movl %esp, %ebp
   pushl %edx
   pushl %ecx
   pushl %ebx
   pushl %esi
   pushl %edi
   movl 12(%ebp), %esi
   movl 8(%ebp), %edi
   movl $1, %eax
   cpuid
   andl %esi, %edx
   andl %edi, %ecx
   orl %edx, %ecx
   test %ecx, %ecx
   je LOCAL(NOSSE)
   movl $1, %eax
   jmp LOCAL(SSEEND)
LOCAL(NOSSE):
   movl $0, %eax
LOCAL(SSEEND):
   popl %edi
   popl %esi
   popl %ebx
   popl %ecx
   popl %edx
   movl %ebp,%esp
   popl %ebp
   ret
   
#  if defined __APPLE__ || defined __MINGW32__ || defined __CYGWIN32__
.globl _vmNativeCall
_vmNativeCall: 
#  else
.globl vmNativeCall
vmNativeCall:
#  endif
=======
#endif // not __MINGW32__

#elif defined __i386__

.globl GLOBAL(vmNativeCall)
GLOBAL(vmNativeCall):
>>>>>>> 0c36b7b3
   pushl  %ebp
   movl   %esp,%ebp

   //  8(%ebp): function
   // 12(%ebp): stack
   // 16(%ebp): stackSize
   // 20(%ebp): returnType
   
   // reserve space for arguments
   movl   16(%ebp),%ecx
   
   subl   %ecx,%esp

#  ifdef __APPLE__
   // align to a 16 byte boundary on Darwin
   andl   $0xFFFFFFF0,%esp
#  endif
   
   // copy arguments into place
   movl   $0,%ecx
   jmp    LOCAL(test)

LOCAL(loop):
   movl   %ecx,%eax
   movl   %ecx,%edx
   addl   %esp,%edx
   addl   12(%ebp),%eax
	 movl	  (%eax),%eax
   movl   %eax,(%edx)
   addl   $4,%ecx

LOCAL(test):
   cmpl   16(%ebp),%ecx
   jb     LOCAL(loop)

   // call function
   call   *8(%ebp)

   // handle return value based on expected type
   movl   20(%ebp),%ecx
   
LOCAL(void):
   cmpl   $VOID_TYPE,%ecx
   jne    LOCAL(int64)
   jmp    LOCAL(exit)

LOCAL(int64):
   cmpl   $INT64_TYPE,%ecx
   jne    LOCAL(float)
   jmp    LOCAL(exit)
   
LOCAL(float):
   cmpl   $FLOAT_TYPE,%ecx
   jne    LOCAL(double)
   fstps  8(%ebp)
   movl   8(%ebp),%eax
   jmp    LOCAL(exit)

LOCAL(double):
   cmpl   $DOUBLE_TYPE,%ecx
   jne    LOCAL(exit)
   fstpl  8(%ebp)
   movl   8(%ebp),%eax
   movl   12(%ebp),%edx

LOCAL(exit):
   movl   %ebp,%esp
   popl   %ebp
   ret
     
.globl GLOBAL(vmJump)
GLOBAL(vmJump):
   movl   4(%esp),%esi
   movl   8(%esp),%ebp
   movl   16(%esp),%ebx
   movl   20(%esp),%eax
   movl   24(%esp),%edx
   movl   12(%esp),%esp
   jmp    *%esi

#endif //def __x86_64__<|MERGE_RESOLUTION|>--- conflicted
+++ resolved
@@ -23,15 +23,9 @@
 
 #ifdef __x86_64__
 
-<<<<<<< HEAD
-#ifdef __WINDOWS__
-#  if defined __APPLE__ || defined __MINGW32__ || defined __CYGWIN32__
-.globl _detectFeature
-_detectFeature: 
-#  else
-.globl detectFeature
-detectFeature:
-#  endif
+#ifdef __MINGW32__
+.globl GLOBAL(detectFeature)
+GLOBAL(detectFeature):
    pushq %rbp
    movq %rsp, %rbp
    pushq %rdx
@@ -61,9 +55,6 @@
    movq %rbp,%rsp
    popq %rbp
    ret
-=======
-#ifdef __MINGW32__
->>>>>>> 0c36b7b3
 
 .globl GLOBAL(vmNativeCall)
 GLOBAL(vmNativeCall):
@@ -183,15 +174,9 @@
    movq   %r9,%rbx
    jmp    *%rcx
    
-<<<<<<< HEAD
-#elif defined __LINUX__
-#  if defined __APPLE__ || defined __MINGW32__ || defined __CYGWIN32__
-.globl _detectFeature
-_detectFeature: 
-#  else
-.globl detectFeature
-detectFeature:
-#  endif
+#else // not __MINGW32__
+.globl GLOBAL(detectFeature)
+GLOBAL(detectFeature):
    pushq %rbp
    movq %rsp, %rbp
    pushq %rdx
@@ -215,9 +200,6 @@
    movq %rbp,%rsp
    popq %rbp
    ret
-=======
-#else // not __MINGW32__
->>>>>>> 0c36b7b3
 
 .globl GLOBAL(vmNativeCall)
 GLOBAL(vmNativeCall):
@@ -324,17 +306,13 @@
    movq   %r8,%rax
    movq   %r9,%rdx
    jmp    *%rdi
-   
-<<<<<<< HEAD
-#endif //def __WINDOWS__
+
+#endif // not __MINGW32__
+
 #elif defined __i386__
-#  if defined __APPLE__ || defined __MINGW32__ || defined __CYGWIN32__
-.globl _detectFeature
-_detectFeature: 
-#  else
-.globl detectFeature
-detectFeature:
-#  endif
+
+.globl GLOBAL(detectFeature)
+GLOBAL(detectFeature):
    pushl %ebp
    movl %esp, %ebp
    pushl %edx
@@ -364,22 +342,9 @@
    movl %ebp,%esp
    popl %ebp
    ret
-   
-#  if defined __APPLE__ || defined __MINGW32__ || defined __CYGWIN32__
-.globl _vmNativeCall
-_vmNativeCall: 
-#  else
-.globl vmNativeCall
-vmNativeCall:
-#  endif
-=======
-#endif // not __MINGW32__
-
-#elif defined __i386__
 
 .globl GLOBAL(vmNativeCall)
 GLOBAL(vmNativeCall):
->>>>>>> 0c36b7b3
    pushl  %ebp
    movl   %esp,%ebp
 
