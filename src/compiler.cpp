/* Copyright (c) 2008-2009, Avian Contributors

   Permission to use, copy, modify, and/or distribute this software
   for any purpose with or without fee is hereby granted, provided
   that the above copyright notice and this permission notice appear
   in all copies.

   There is NO WARRANTY for this software.  See license.txt for
   details. */

#include "compiler.h"
#include "assembler.h"

using namespace vm;

namespace {

const bool DebugAppend = false;
const bool DebugCompile = false;
const bool DebugResources = false;
const bool DebugFrame = false;
const bool DebugControl = false;
const bool DebugReads = false;
const bool DebugSites = false;
const bool DebugMoves = false;
const bool DebugBuddies = false;

const int AnyFrameIndex = -2;
const int NoFrameIndex = -1;

const unsigned StealRegisterReserveCount = 2;
const unsigned ResolveRegisterReserveCount = 2;

class Context;
class Value;
class Stack;
class Site;
class ConstantSite;
class AddressSite;
class RegisterSite;
class MemorySite;
class Event;
class PushEvent;
class Read;
class MultiRead;
class StubRead;
class Block;
class Snapshot;

void NO_RETURN abort(Context*);

void
apply(Context* c, UnaryOperation op,
      unsigned s1Size, Site* s1Low, Site* s1High);

void
apply(Context* c, BinaryOperation op,
      unsigned s1Size, Site* s1Low, Site* s1High,
      unsigned s2Size, Site* s2Low, Site* s2High);

void
apply(Context* c, TernaryOperation op,
      unsigned s1Size, Site* s1Low, Site* s1High,
      unsigned s2Size, Site* s2Low, Site* s2High,
      unsigned s3Size, Site* s3Low, Site* s3High);

enum ConstantCompare {
  CompareNone,
  CompareLess,
  CompareGreater,
  CompareEqual
};

class Cell {
 public:
  Cell(Cell* next, void* value): next(next), value(value) { }

  Cell* next;
  void* value;
};

class Local {
 public:
  Value* value;
};

class SiteMask {
 public:
  SiteMask(): typeMask(~0), registerMask(~0), frameIndex(AnyFrameIndex) { }

  SiteMask(uint8_t typeMask, uint32_t registerMask, int frameIndex):
    typeMask(typeMask), registerMask(registerMask), frameIndex(frameIndex)
  { }

  uint8_t typeMask;
  uint32_t registerMask;
  int frameIndex;
};

class Site {
 public:
  Site(): next(0) { }
  
  virtual Site* readTarget(Context*, Read*) { return this; }

  virtual unsigned toString(Context*, char*, unsigned) = 0;

  virtual unsigned copyCost(Context*, Site*) = 0;

  virtual bool match(Context*, const SiteMask&) = 0;
  
  virtual void acquire(Context*, Value*) { }

  virtual void release(Context*, Value*) { }

  virtual void freeze(Context*, Value*) { }

  virtual void thaw(Context*, Value*) { }

  virtual bool frozen(Context*) { return false; }

  virtual OperandType type(Context*) = 0;

  virtual void asAssemblerOperand(Context*, Site*, Assembler::Operand*) = 0;

  virtual Site* copy(Context*) = 0;

  virtual Site* copyLow(Context*) = 0;

  virtual Site* copyHigh(Context*) = 0;

  Site* next;
};

class SitePair {
 public:
  Site* low;
  Site* high;
};

class Stack {
 public:
  Stack(unsigned index, Value* value, Stack* next):
    index(index), value(value), next(next)
  { }

  unsigned index;
  Value* value;
  Stack* next;
};

class ForkElement {
 public:
  Value* value;
  MultiRead* read;
  bool local;
};

class ForkState: public Compiler::State {
 public:
  ForkState(Stack* stack, Local* locals, Cell* saved, Event* predecessor,
            unsigned logicalIp):
    stack(stack),
    locals(locals),
    saved(saved),
    predecessor(predecessor),
    logicalIp(logicalIp),
    readCount(0)
  { }

  Stack* stack;
  Local* locals;
  Cell* saved;
  Event* predecessor;
  unsigned logicalIp;
  unsigned readCount;
  ForkElement elements[0];
};

class MySubroutine: public Compiler::Subroutine {
 public:
  MySubroutine(): forkState(0) { }

  ForkState* forkState;
};

class LogicalInstruction {
 public:
  LogicalInstruction(int index, Stack* stack, Local* locals):
    firstEvent(0), lastEvent(0), immediatePredecessor(0), stack(stack),
    locals(locals), machineOffset(0), subroutine(0), index(index)
  { }

  Event* firstEvent;
  Event* lastEvent;
  LogicalInstruction* immediatePredecessor;
  Stack* stack;
  Local* locals;
  Promise* machineOffset;
  MySubroutine* subroutine;
  int index;
};

class Resource {
 public:
  Resource(bool reserved = false):
    value(0), site(0), freezeCount(0), referenceCount(0), reserved(reserved)
  { }

  virtual void freeze(Context*, Value*) = 0;

  virtual void thaw(Context*, Value*) = 0;

  virtual unsigned toString(Context*, char*, unsigned) = 0;

  Value* value;
  Site* site;
  uint8_t freezeCount;
  uint8_t referenceCount;
  bool reserved;
};

class RegisterResource: public Resource {
 public:
  RegisterResource(bool reserved):
    Resource(reserved)
  { }

  virtual void freeze(Context*, Value*);

  virtual void thaw(Context*, Value*);

  virtual unsigned toString(Context*, char*, unsigned);
};

class FrameResource: public Resource {
 public:
  virtual void freeze(Context*, Value*);

  virtual void thaw(Context*, Value*);

  virtual unsigned toString(Context*, char*, unsigned);
};

class ConstantPoolNode {
 public:
  ConstantPoolNode(Promise* promise): promise(promise), next(0) { }

  Promise* promise;
  ConstantPoolNode* next;
};

class Read {
 public:
  Read():
    value(0), event(0), eventNext(0)
  { }

  virtual bool intersect(SiteMask* mask) = 0;

  virtual Value* successor() = 0;
  
  virtual bool valid() = 0;

  virtual void append(Context* c, Read* r) = 0;

  virtual Read* next(Context* c) = 0;

  Value* value;
  Event* event;
  Read* eventNext;
};

int
intersectFrameIndexes(int a, int b)
{
  if (a == NoFrameIndex or b == NoFrameIndex) return NoFrameIndex;
  if (a == AnyFrameIndex) return b;
  if (b == AnyFrameIndex) return a;
  if (a == b) return a;
  return NoFrameIndex;
}

SiteMask
intersect(const SiteMask& a, const SiteMask& b)
{
  return SiteMask(a.typeMask & b.typeMask, a.registerMask & b.registerMask,
                  intersectFrameIndexes(a.frameIndex, b.frameIndex));
}

enum ValueType {
  ValueGeneral,
  ValueFloat
};

class Value: public Compiler::Operand {
 public:
  Value(Site* site, Site* target):
    reads(0), lastRead(0), sites(site), source(0), target(target), buddy(this),
    high(0), home(NoFrameIndex), type(ValueGeneral)
  { }

  virtual void addPredecessor(Context*, Event*) { }
  
  Read* reads;
  Read* lastRead;
  Site* sites;
  Site* source;
  Site* target;
  Value* buddy;
  Value* high;
  int8_t home;
  ValueType type;
};

class Context {
 public:
  Context(System* system, Assembler* assembler, Zone* zone,
          Compiler::Client* client):
    system(system),
    assembler(assembler),
    arch(assembler->arch()),
    zone(zone),
    client(client),
    stack(0),
    locals(0),
    saved(0),
    predecessor(0),
    logicalCode(0),
    registerResources
    (static_cast<RegisterResource*>
     (zone->allocate(sizeof(RegisterResource) * arch->registerCount()))),
    frameResources(0),
    firstConstant(0),
    lastConstant(0),
    machineCode(0),
    firstEvent(0),
    lastEvent(0),
    forkState(0),
    subroutine(0),
    logicalIp(-1),
    constantCount(0),
    logicalCodeLength(0),
    parameterFootprint(0),
    localFootprint(0),
    machineCodeSize(0),
    alignedFrameSize(0),
    availableRegisterCount(arch->registerCount()),
    floatRegisterCount(arch->floatRegisterCount()),
    generalRegisterCount(arch->generalRegisterCount()),
    constantCompare(CompareNone)
  {
    for (unsigned i = 0; i < arch->registerCount(); ++i) {
      new (registerResources + i) RegisterResource(arch->reserved(i));
      if (registerResources[i].reserved) {
        -- availableRegisterCount;
        if (arch->generalRegisters() & (1 << i)) {
          -- generalRegisterCount;
        } else if (arch->floatRegisters() & (1 << i)) {
          -- floatRegisterCount;
        }
      }
    }
  }

  System* system;
  Assembler* assembler;
  Assembler::Architecture* arch;
  Zone* zone;
  Compiler::Client* client;
  Stack* stack;
  Local* locals;
  Cell* saved;
  Event* predecessor;
  LogicalInstruction** logicalCode;
  RegisterResource* registerResources;
  FrameResource* frameResources;
  ConstantPoolNode* firstConstant;
  ConstantPoolNode* lastConstant;
  uint8_t* machineCode;
  Event* firstEvent;
  Event* lastEvent;
  ForkState* forkState;
  MySubroutine* subroutine;
  int logicalIp;
  unsigned constantCount;
  unsigned logicalCodeLength;
  unsigned parameterFootprint;
  unsigned localFootprint;
  unsigned machineCodeSize;
  unsigned alignedFrameSize;
  unsigned availableRegisterCount;
  unsigned floatRegisterCount;
  unsigned generalRegisterCount;
  ConstantCompare constantCompare;
};

unsigned
RegisterResource::toString(Context* c, char* buffer, unsigned bufferSize)
{
  return snprintf
    (buffer, bufferSize, "register %d", static_cast<int>
     (this - c->registerResources));
}

unsigned
FrameResource::toString(Context* c, char* buffer, unsigned bufferSize)
{
  return snprintf(buffer, bufferSize, "frame %d", static_cast<int>
                  (this - c->frameResources));
}

class PoolPromise: public Promise {
 public:
  PoolPromise(Context* c, int key): c(c), key(key) { }

  virtual int64_t value() {
    if (resolved()) {
      return reinterpret_cast<intptr_t>
        (c->machineCode + pad(c->machineCodeSize) + (key * BytesPerWord));
    }
    
    abort(c);
  }

  virtual bool resolved() {
    return c->machineCode != 0;
  }

  Context* c;
  int key;
};

class CodePromise: public Promise {
 public:
  CodePromise(Context* c, CodePromise* next):
    c(c), offset(0), next(next)
  { }

  CodePromise(Context* c, Promise* offset):
    c(c), offset(offset), next(0)
  { }

  virtual int64_t value() {
    if (resolved()) {
      return reinterpret_cast<intptr_t>(c->machineCode + offset->value());
    }
    
    abort(c);
  }

  virtual bool resolved() {
    return c->machineCode != 0 and offset and offset->resolved();
  }

  Context* c;
  Promise* offset;
  CodePromise* next;
};

unsigned
machineOffset(Context* c, int logicalIp)
{
  return c->logicalCode[logicalIp]->machineOffset->value();
}

class IpPromise: public Promise {
 public:
  IpPromise(Context* c, int logicalIp):
    c(c),
    logicalIp(logicalIp)
  { }

  virtual int64_t value() {
    if (resolved()) {
      return reinterpret_cast<intptr_t>
        (c->machineCode + machineOffset(c, logicalIp));
    }

    abort(c);
  }

  virtual bool resolved() {
    return c->machineCode != 0;
  }

  Context* c;
  int logicalIp;
};

inline void NO_RETURN
abort(Context* c)
{
  abort(c->system);
}

#ifndef NDEBUG
inline void
assert(Context* c, bool v)
{
  assert(c->system, v);
}
#endif // not NDEBUG

inline void
expect(Context* c, bool v)
{
  expect(c->system, v);
}

unsigned
count(Cell* c)
{
  unsigned count = 0;
  while (c) {
    ++ count;
    c = c->next;
  }
  return count;
}

Cell*
cons(Context* c, void* value, Cell* next)
{
  return new (c->zone->allocate(sizeof(Cell))) Cell(next, value);
}

Cell*
append(Context* c, Cell* first, Cell* second)
{
  if (first) {
    if (second) {
      Cell* start = cons(c, first->value, second);
      Cell* end = start;
      for (Cell* cell = first->next; cell; cell = cell->next) {
        Cell* n = cons(c, cell->value, second);
        end->next = n;
        end = n;
      }
      return start;
    } else {
      return first;
    }
  } else {
    return second;
  }
}

Cell*
reverseDestroy(Cell* cell)
{
  Cell* previous = 0;
  while (cell) {
    Cell* next = cell->next;
    cell->next = previous;
    previous = cell;
    cell = next;
  }
  return previous;
}

class StubReadPair {
 public:
  Value* value;
  StubRead* read;
};

class JunctionState {
 public:
  JunctionState(unsigned frameFootprint): frameFootprint(frameFootprint) { }

  unsigned frameFootprint;
  StubReadPair reads[0];
};

class Link {
 public:
  Link(Event* predecessor, Link* nextPredecessor, Event* successor,
       Link* nextSuccessor, ForkState* forkState):
    predecessor(predecessor), nextPredecessor(nextPredecessor),
    successor(successor), nextSuccessor(nextSuccessor), forkState(forkState),
    junctionState(0)
  { }

  Event* predecessor;
  Link* nextPredecessor;
  Event* successor;
  Link* nextSuccessor;
  ForkState* forkState;
  JunctionState* junctionState;
};

Link*
link(Context* c, Event* predecessor, Link* nextPredecessor, Event* successor,
     Link* nextSuccessor, ForkState* forkState)
{
  return new (c->zone->allocate(sizeof(Link))) Link
    (predecessor, nextPredecessor, successor, nextSuccessor, forkState);
}

unsigned
countPredecessors(Link* link)
{
  unsigned c = 0;
  for (; link; link = link->nextPredecessor) ++ c;
  return c;
}

Link*
lastPredecessor(Link* link)
{
  while (link->nextPredecessor) link = link->nextPredecessor;
  return link;
}

unsigned
countSuccessors(Link* link)
{
  unsigned c = 0;
  for (; link; link = link->nextSuccessor) ++ c;
  return c;
}

class Event {
 public:
  Event(Context* c):
    next(0), stackBefore(c->stack), localsBefore(c->locals),
    stackAfter(0), localsAfter(0), promises(0), reads(0),
    junctionSites(0), snapshots(0), predecessors(0), successors(0),
    visitLinks(0), block(0), logicalInstruction(c->logicalCode[c->logicalIp]),
    readCount(0)
  { }

  virtual const char* name() = 0;

  virtual void compile(Context* c) = 0;

  virtual bool isBranch() { return false; }

  virtual bool allExits() { return false; }

  Event* next;
  Stack* stackBefore;
  Local* localsBefore;
  Stack* stackAfter;
  Local* localsAfter;
  CodePromise* promises;
  Read* reads;
  Site** junctionSites;
  Snapshot* snapshots;
  Link* predecessors;
  Link* successors;
  Cell* visitLinks;
  Block* block;
  LogicalInstruction* logicalInstruction;
  unsigned readCount;
};

unsigned
totalFrameSize(Context* c)
{
  return c->alignedFrameSize
    + c->arch->frameHeaderSize()
    + c->arch->argumentFootprint(c->parameterFootprint);
}

int
frameIndex(Context* c, int localIndex)
{
  assert(c, localIndex >= 0);

  int index = c->alignedFrameSize + c->parameterFootprint - localIndex - 1;

  if (localIndex < static_cast<int>(c->parameterFootprint)) {
    index += c->arch->frameHeaderSize();
  } else {
    index -= c->arch->frameFooterSize();
  }

  assert(c, index >= 0);
  assert(c, static_cast<unsigned>(index) < totalFrameSize(c));

  return index;
}

unsigned
frameIndexToOffset(Context* c, unsigned frameIndex)
{
  assert(c, frameIndex < totalFrameSize(c));

  return (frameIndex + c->arch->frameFooterSize()) * BytesPerWord;
}

unsigned
offsetToFrameIndex(Context* c, unsigned offset)
{
  assert(c, static_cast<int>
         ((offset / BytesPerWord) - c->arch->frameFooterSize()) >= 0);
  assert(c, ((offset / BytesPerWord) - c->arch->frameFooterSize())
         < totalFrameSize(c));

  return (offset / BytesPerWord) - c->arch->frameFooterSize();
}

unsigned
frameBase(Context* c)
{
  return c->alignedFrameSize
    - c->arch->frameReturnAddressSize()
    - c->arch->frameFooterSize()
    + c->arch->frameHeaderSize();
}

class FrameIterator {
 public:
  class Element {
   public:
    Element(Value* value, unsigned localIndex):
      value(value), localIndex(localIndex)
    { }

    Value* const value;
    const unsigned localIndex;
  };

  FrameIterator(Context* c, Stack* stack, Local* locals):
    stack(stack), locals(locals), localIndex(c->localFootprint - 1)
  { }

  bool hasMore() {
    while (stack and stack->value == 0) stack = stack->next;

    while (localIndex >= 0 and locals[localIndex].value == 0) -- localIndex;

    return stack != 0 or localIndex >= 0;
  }

  Element next(Context* c) {
    Value* v;
    unsigned li;
    if (stack) {
      Stack* s = stack;
      v = s->value;
      li = s->index + c->localFootprint;
      stack = stack->next;
    } else {
      Local* l = locals + localIndex;
      v = l->value;
      li = localIndex;
      -- localIndex;
    }
    return Element(v, li);
  }

  Stack* stack;
  Local* locals;
  int localIndex;
};

int
frameIndex(Context* c, FrameIterator::Element* element)
{
  return frameIndex(c, element->localIndex);
}

class SiteIterator {
 public:
  SiteIterator(Value* v, bool includeBuddies = true):
    originalValue(v),
    currentValue(v),
    includeBuddies(includeBuddies),
    next_(findNext(&(v->sites))),
    previous(0)
  { }

  Site** findNext(Site** p) {
    if (*p) {
      return p;
    } else {
      if (includeBuddies) {
        for (Value* v = currentValue->buddy;
             v != originalValue;
             v = v->buddy)
        {
          if (v->sites) {
            currentValue = v;
            return &(v->sites);
          }
        }
      }
      return 0;
    }
  }

  bool hasMore() {
    if (previous) {
      next_ = findNext(&((*previous)->next));
      previous = 0;
    }
    return next_ != 0;
  }

  Site* next() {
    previous = next_;
    return *previous;
  }

  void remove(Context* c) {
    (*previous)->release(c, originalValue);
    *previous = (*previous)->next;
    next_ = findNext(previous);
    previous = 0;
  }

  Value* originalValue;
  Value* currentValue;
  bool includeBuddies;
  Site** next_;
  Site** previous;
};

bool
hasMoreThanOneSite(Value* v)
{
  SiteIterator it(v);
  if (it.hasMore()) {
    it.next();
    return it.hasMore();
  } else {
    return false;
  }
}

bool
hasSite(Value* v)
{
  SiteIterator it(v);
  return it.hasMore();
}

bool
findSite(Context*, Value* v, Site* site)
{
  for (Site* s = v->sites; s; s = s->next) {
    if (s == site) return true;
  }
  return false;
}

void
addSite(Context* c, Value* v, Site* s)
{
  if (not findSite(c, v, s)) {
    if (DebugSites) {
      char buffer[256]; s->toString(c, buffer, 256);
      fprintf(stderr, "add site %s to %p\n", buffer, v);
    }
    s->acquire(c, v);
    s->next = v->sites;
    v->sites = s;
  }
}

void
removeSite(Context* c, Value* v, Site* s)
{
  for (SiteIterator it(v); it.hasMore();) {
    if (s == it.next()) {
      if (DebugSites) {
        char buffer[256]; s->toString(c, buffer, 256);
        fprintf(stderr, "remove site %s from %p\n", buffer, v);
      }
      it.remove(c);
      break;
    }
  }
  if (DebugSites) {
    fprintf(stderr, "%p has more: %d\n", v, hasSite(v));
  }
  assert(c, not findSite(c, v, s));
}

void
clearSites(Context* c, Value* v)
{
  if (DebugSites) {
    fprintf(stderr, "clear sites for %p\n", v);
  }
  for (SiteIterator it(v); it.hasMore();) {
    it.next();
    it.remove(c);
  }
}

bool
valid(Read* r)
{
  return r and r->valid();
}

Read*
live(Value* v)
{
  Value* p = v;
  do {
    if (valid(p->reads)) {
      return p->reads;
    }
    p = p->buddy;
  } while (p != v);

  return 0;
}

Read*
liveNext(Context* c, Value* v)
{
  Read* r = v->reads->next(c);
  if (valid(r)) return r;

  for (Value* p = v->buddy; p != v; p = p->buddy) {
    if (valid(p->reads)) return p->reads;
  }

  return 0;
}

void
deadBuddy(Context* c, Value* v, Read* r UNUSED)
{
  assert(c, v->buddy != v);
  assert(c, r);

  if (DebugBuddies) {
    fprintf(stderr, "remove dead buddy %p from", v);
    for (Value* p = v->buddy; p != v; p = p->buddy) {
      fprintf(stderr, " %p", p);
    }
    fprintf(stderr, "\n");
  }

  Value* next = v->buddy;
  v->buddy = v;
  Value* p = next;
  while (p->buddy != v) p = p->buddy;
  p->buddy = next;

  for (SiteIterator it(v); it.hasMore();) {
    Site* s = it.next();
    it.remove(c);
    
    addSite(c, next, s);
  }
}

void
popRead(Context* c, Event* e UNUSED, Value* v)
{
  assert(c, e == v->reads->event);

  if (DebugReads) {
    fprintf(stderr, "pop read %p from %p next %p event %p (%s)\n",
            v->reads, v, v->reads->next(c), e, (e ? e->name() : 0));
  }

  v->reads = v->reads->next(c);

  if (not valid(v->reads)) {
    Read* r = live(v);
    if (r) {
      deadBuddy(c, v, r);
    } else {
      clearSites(c, v);
    }
  }
}

bool
buddies(Value* a, Value* b)
{
  if (a == b) return true;
  for (Value* p = a->buddy; p != a; p = p->buddy) {
    if (p == b) return true;
  }
  return false;
}

void
decrementAvailableRegisterCount(Context* c, Value* v)
{
  assert(c, c->availableRegisterCount);
  -- c->availableRegisterCount;
  
  if (v) {
    if (v->type == ValueGeneral) {
      -- c->generalRegisterCount;
    } else if (v->type == ValueFloat) {
      -- c->floatRegisterCount;
    }
  } else {
    -- c->generalRegisterCount;
  }
    
  
  if (DebugResources) {
    fprintf(stderr, "%d registers available - %d float, %d general\n", c->availableRegisterCount, c->floatRegisterCount, c->generalRegisterCount);
  }
}

void
incrementAvailableRegisterCount(Context* c, Value* v)
{
  ++ c->availableRegisterCount;
  
  if (v) {
    if (v->type == ValueGeneral) {
      ++ c->generalRegisterCount;
    } else if (v->type == ValueFloat) {
      ++ c->floatRegisterCount;
    }
  } else {
    ++ c->generalRegisterCount;
  }

  if (DebugResources) {
    fprintf(stderr, "%d registers available\n", c->availableRegisterCount);
  }
}

void
increment(Context* c, RegisterResource* r)
{
  if (not r->reserved) {
    if (DebugResources) {
      char buffer[256]; r->toString(c, buffer, 256);
      fprintf(stderr, "increment %s to %d\n", buffer, r->referenceCount + 1);
    }

    ++ r->referenceCount;

    if (r->referenceCount == 1) {
      decrementAvailableRegisterCount(c, r->value);
    }
  }
}

void
decrement(Context* c, Resource* r)
{
  if (not r->reserved) {
    if (DebugResources) {
      char buffer[256]; r->toString(c, buffer, 256);
      fprintf(stderr, "decrement %s to %d\n", buffer, r->referenceCount - 1);
    }

    assert(c, r->referenceCount > 0);

    -- r->referenceCount;

    if (r->referenceCount == 0) {
      incrementAvailableRegisterCount(c, r->value);
    }
  }
}

void
freezeResource(Context* c, Resource* r, Value* v)
{
  if (DebugResources) {
    char buffer[256]; r->toString(c, buffer, 256);
    fprintf(stderr, "%p freeze %s to %d\n", v, buffer, r->freezeCount + 1);
  }
    
  ++ r->freezeCount;
}

void
RegisterResource::freeze(Context* c, Value* v)
{
  if (not reserved) {
    freezeResource(c, this, v);

    if (freezeCount == 1) {
      decrementAvailableRegisterCount(c, v);
    }
  }
}

void
FrameResource::freeze(Context* c, Value* v)
{
  freezeResource(c, this, v);
}

void
thawResource(Context* c, Resource* r, Value* v)
{
  if (not r->reserved) {
    if (DebugResources) {
      char buffer[256]; r->toString(c, buffer, 256);
      fprintf(stderr, "%p thaw %s to %d\n", v, buffer, r->freezeCount - 1);
    }

    assert(c, r->freezeCount);

    -- r->freezeCount;
  }
}

void
RegisterResource::thaw(Context* c, Value* v)
{
  if (not reserved) {
    thawResource(c, this, v);

    if (freezeCount == 0) {
      incrementAvailableRegisterCount(c, v);
    }
  }
}

void
FrameResource::thaw(Context* c, Value* v)
{
  thawResource(c, this, v);
}

class Target {
 public:
  static const unsigned MinimumRegisterCost = 0;
  static const unsigned MinimumFrameCost = 1;
  static const unsigned StealPenalty = 2;
  static const unsigned StealUniquePenalty = 4;
  static const unsigned LowRegisterPenalty = 10;
  static const unsigned Impossible = 20;

  Target(): cost(Impossible) { }

  Target(int index, OperandType type, unsigned cost):
    index(index), type(type), cost(cost)
  { }

  int16_t index;
  OperandType type;
  uint8_t cost;
};

Target
pickTarget(Context* c, Read* r, bool intersectRead,
           unsigned registerReserveCount);

unsigned
resourceCost(Context* c UNUSED, Value* v, Resource* r)
{
  if (r->reserved or r->freezeCount or r->referenceCount) {
    return Target::Impossible;
  } else if (r->value) {
    assert(c, findSite(c, r->value, r->site));

    if (v and buddies(r->value, v)) {
      return 0;
    } else if (hasMoreThanOneSite(r->value)) {
      return Target::StealPenalty;
    } else {
      return Target::StealUniquePenalty;
    }
  } else {
    return 0;
  }
}

int
pickRegisterTarget(Context* c, Value* v, uint32_t mask, unsigned* cost)
{
  int target = NoRegister;
  unsigned bestCost = Target::Impossible;
  if (v) {
    if (v->type == ValueFloat) {
      mask &= (c->arch->floatRegisters() | c->arch->generalRegisters());
    } else if(v->type == ValueGeneral) {
      mask &= c->arch->generalRegisters();
    }
  }
  for (int i = c->arch->registerCount() - 1; i >= 0; --i) {
    if ((1 << i) & mask) {
      RegisterResource* r = c->registerResources + i;
      unsigned myCost = resourceCost(c, v, r) + Target::MinimumRegisterCost;
      if ((static_cast<uint32_t>(1) << i) == mask) {
        *cost = myCost;
        return i;
      } else if (myCost < bestCost) {
        bestCost = myCost;
        target = i;
      }
    }
  }

  *cost = bestCost;
  return target;
}

Target
pickRegisterTarget(Context* c, Value* v, uint32_t mask)
{
  unsigned cost;
  int number = pickRegisterTarget(c, v, mask, &cost);
  return Target(number, RegisterOperand, cost);
}

unsigned
frameCost(Context* c, Value* v, int frameIndex)
{
  return resourceCost(c, v, c->frameResources + frameIndex)
    + Target::MinimumFrameCost;
}

Target
pickFrameTarget(Context* c, Value* v)
{
  Target best;

  Value* p = v;
  do {
    if (p->home >= 0) {
      Target mine(p->home, MemoryOperand, frameCost(c, v, p->home));
      if (mine.cost == Target::MinimumFrameCost) {
        return mine;
      } else if (mine.cost < best.cost) {
        best = mine;
      }
    }
    p = p->buddy;
  } while (p != v);

  return best;
}

Target
pickAnyFrameTarget(Context* c, Value* v)
{
  Target best;

  unsigned count = totalFrameSize(c);
  for (unsigned i = 0; i < count; ++i) {
    Target mine(i, MemoryOperand, frameCost(c, v, i));
    if (mine.cost == Target::MinimumFrameCost) {
      return mine;
    } else if (mine.cost < best.cost) {
      best = mine;
    }    
  }

  return best;
}

Target
pickTarget(Context* c, Value* value, const SiteMask& mask,
           unsigned registerPenalty, Target best)
{
<<<<<<< HEAD
  SiteMask mask;
  read->intersect(&mask);

  unsigned registerPenalty;
  if(read->value) {
    if(read->value->type == ValueGeneral) {
      registerPenalty = (c->generalRegisterCount > registerReserveCount
                              ? 0 : Target::Penalty);
    } else if(read->value->type == ValueFloat) {
      registerPenalty = (c->floatRegisterCount > registerReserveCount
                              ? 0 : Target::Penalty);
    } else {
      registerPenalty = (c->availableRegisterCount > registerReserveCount
                              ? 0 : Target::Penalty);
    }
  } else {
    registerPenalty = (c->availableRegisterCount > registerReserveCount
                            ? 0 : Target::Penalty);
  }
  	
  
  Target best;
  if ((mask.typeMask & (1 << RegisterOperand))) {
    Target mine = pickRegisterTarget(c, read->value, mask.registerMask);

    mine.cost += registerPenalty;
    if(mine.cost == Target::Impossible) asm("int3");
    if (mine.cost == 0) {
=======
  if (mask.typeMask & (1 << RegisterOperand)) {
    Target mine = pickRegisterTarget(c, value, mask.registerMask);

    mine.cost += registerPenalty;

    if (mine.cost == Target::MinimumRegisterCost) {
>>>>>>> 0c36b7b3
      return mine;
    } else if (mine.cost < best.cost) {
      best = mine;
    }
  }

  if ((mask.typeMask & (1 << MemoryOperand)) && mask.frameIndex >= 0) {
    Target mine(mask.frameIndex, MemoryOperand,
                frameCost(c, value, mask.frameIndex));
    if (mine.cost == Target::MinimumFrameCost) {
      return mine;
    } else if (mine.cost < best.cost) {
      best = mine;
    }
  }

  return best;
}

Target
pickTarget(Context* c, Read* read, bool intersectRead,
           unsigned registerReserveCount)
{
  unsigned registerPenalty = (c->availableRegisterCount > registerReserveCount
                              ? 0 : Target::LowRegisterPenalty);

  SiteMask mask;
  read->intersect(&mask);

  Target best;

  Value* successor = read->successor();
  if (successor) {
    Read* r = live(successor);
    if (r) {
      SiteMask intersection = mask;
      if (r->intersect(&intersection)) {
        best = pickTarget(c, read->value, intersection, registerPenalty, best);
        if (best.cost <= Target::MinimumFrameCost) {
          return best;
        }
      }
    }
  }

  best = pickTarget(c, read->value, mask, registerPenalty, best);
  if (best.cost <= Target::MinimumFrameCost) {
    return best;
  }

  if (intersectRead) {
    return best;
  }

  { Target mine = pickRegisterTarget(c, read->value, ~0);

    mine.cost += registerPenalty;

    if (mine.cost == Target::MinimumRegisterCost) {
      return mine;
    } else if (mine.cost < best.cost) {
      best = mine;
    }
  }

  { Target mine = pickFrameTarget(c, read->value);
    if (mine.cost == Target::MinimumFrameCost) {
      return mine;
    } else if (mine.cost < best.cost) {
      best = mine;
    }
  }

  if (best.cost >= Target::StealUniquePenalty
      and c->availableRegisterCount == 0)
  {
    // there are no free registers left, so moving from memory to
    // memory isn't an option - try harder to find an available frame
    // site:
    best = pickAnyFrameTarget(c, read->value);
    assert(c, best.cost <= 3);
  }

  return best;
}

void
acquire(Context* c, Resource* resource, Value* value, Site* site);

void
release(Context* c, Resource* resource, Value* value, Site* site);

ConstantSite*
constantSite(Context* c, Promise* value);

ShiftMaskPromise*
shiftMaskPromise(Context* c, Promise* base, unsigned shift, int64_t mask)
{
  return new (c->zone->allocate(sizeof(ShiftMaskPromise)))
    ShiftMaskPromise(base, shift, mask);
}

CombinedPromise*
combinedPromise(Context* c, Promise* low, Promise* high)
{
  return new (c->zone->allocate(sizeof(CombinedPromise)))
    CombinedPromise(low, high);
}

class ConstantSite: public Site {
 public:
  ConstantSite(Promise* value): value(value) { }

  virtual unsigned toString(Context*, char* buffer, unsigned bufferSize) {
    if (value->resolved()) {
      return snprintf
        (buffer, bufferSize, "constant %"LLD, value->value());
    } else {
      return snprintf(buffer, bufferSize, "constant unresolved");
    }
  }

  virtual unsigned copyCost(Context*, Site* s) {
    return (s == this ? 0 : 3);
  }

  virtual bool match(Context*, const SiteMask& mask) {
    return mask.typeMask & (1 << ConstantOperand);
  }

  virtual OperandType type(Context*) {
    return ConstantOperand;
  }

  virtual void asAssemblerOperand(Context* c, Site* high,
                                  Assembler::Operand* result)
  {
    Promise* v = value;
    if (high) {
      v = combinedPromise(c, value, static_cast<ConstantSite*>(high)->value);
    }
    new (result) Assembler::Constant(v);
  }

  virtual Site* copy(Context* c) {
    return constantSite(c, value);
  }

  virtual Site* copyLow(Context* c) {
    return constantSite(c, shiftMaskPromise(c, value, 0, 0xFFFFFFFF));
  }

  virtual Site* copyHigh(Context* c) {
    return constantSite(c, shiftMaskPromise(c, value, 32, 0xFFFFFFFF));
  }

  Promise* value;
};

ConstantSite*
constantSite(Context* c, Promise* value)
{
  return new (c->zone->allocate(sizeof(ConstantSite))) ConstantSite(value);
}

ResolvedPromise*
resolved(Context* c, int64_t value)
{
  return new (c->zone->allocate(sizeof(ResolvedPromise)))
    ResolvedPromise(value);
}

ConstantSite*
constantSite(Context* c, int64_t value)
{
  return constantSite(c, resolved(c, value));
}

AddressSite*
addressSite(Context* c, Promise* address);

class AddressSite: public Site {
 public:
  AddressSite(Promise* address): address(address) { }

  virtual unsigned toString(Context*, char* buffer, unsigned bufferSize) {
    if (address->resolved()) {
      return snprintf
        (buffer, bufferSize, "address %"LLD, address->value());
    } else {
      return snprintf(buffer, bufferSize, "address unresolved");
    }
  }

  virtual unsigned copyCost(Context*, Site* s) {
    return (s == this ? 0 : 2);
  }

  virtual bool match(Context*, const SiteMask& mask) {
    return mask.typeMask & (1 << AddressOperand);
  }

  virtual OperandType type(Context*) {
    return AddressOperand;
  }

  virtual void asAssemblerOperand(Context* c UNUSED, Site* high UNUSED,
                                  Assembler::Operand* result)
  {
    assert(c, high == 0);

    new (result) Assembler::Address(address);
  }

  virtual Site* copy(Context* c) {
    return addressSite(c, address);
  }

  virtual Site* copyLow(Context* c) {
    abort(c);
  }

  virtual Site* copyHigh(Context* c) {
    abort(c);
  }

  Promise* address;
};

AddressSite*
addressSite(Context* c, Promise* address)
{
  return new (c->zone->allocate(sizeof(AddressSite))) AddressSite(address);
}

RegisterSite*
freeRegisterSite(Context* c, uint32_t mask = ~0);

class RegisterSite: public Site {
 public:
  RegisterSite(uint32_t mask, int number):
    mask(mask), number(number)
  { }

  virtual unsigned toString(Context*, char* buffer, unsigned bufferSize) {
    if (number != NoRegister) {
      return snprintf(buffer, bufferSize, "%p register %d", this, number);
    } else {
      return snprintf(buffer, bufferSize, "%p register unacquired", this);
    }
  }

  virtual unsigned copyCost(Context* c, Site* s) {
    assert(c, number != NoRegister);

    if (s and
        (this == s or
         (s->type(c) == RegisterOperand
          and (static_cast<RegisterSite*>(s)->mask & (1 << number)))))
    {
      return 0;
    } else {
      return 1;
    }
  }

  virtual bool match(Context* c UNUSED, const SiteMask& mask) {
    assert(c, number != NoRegister);

    if ((mask.typeMask & (1 << RegisterOperand))) {
      return ((static_cast<uint64_t>(1) << number) & mask.registerMask);
    } else {
      return false;
    }
  }

  virtual void acquire(Context* c, Value* v) {
    Target target;
    if (number != NoRegister) {
      target = Target(number, RegisterOperand, 0);
    } else {
      target = pickRegisterTarget(c, v, mask);
      expect(c, target.cost < Target::Impossible);
    }

    RegisterResource* resource = c->registerResources + target.index;
    ::acquire(c, resource, v, this);

    number = target.index;
  }

  virtual void release(Context* c, Value* v) {
    assert(c, number != NoRegister);

    ::release(c, c->registerResources + number, v, this);
  }

  virtual void freeze(Context* c, Value* v) {
    assert(c, number != NoRegister);

    c->registerResources[number].freeze(c, v);
  }

  virtual void thaw(Context* c, Value* v) {
    assert(c, number != NoRegister);

    c->registerResources[number].thaw(c, v);
  }

  virtual bool frozen(Context* c UNUSED) {
    assert(c, number != NoRegister);

    return c->registerResources[number].freezeCount != 0;
  }

  virtual OperandType type(Context*) {
    return RegisterOperand;
  }

  virtual void asAssemblerOperand(Context* c UNUSED, Site* high,
                                  Assembler::Operand* result)
  {
    assert(c, number != NoRegister);

    int highNumber;
    if (high) {
      highNumber = static_cast<RegisterSite*>(high)->number;
      assert(c, highNumber != NoRegister);
    } else {
      highNumber = NoRegister;
    }

    new (result) Assembler::Register(number, highNumber);
  }

  virtual Site* copy(Context* c) {
    uint32_t mask;
    
    if (number != NoRegister) {
      mask = 1 << number;
    } else {
      mask = this->mask;
    }

    return freeRegisterSite(c, mask);
  }

  virtual Site* copyLow(Context* c) {
    abort(c);
  }

  virtual Site* copyHigh(Context* c) {
    abort(c);
  }

  uint32_t mask;
  int number;
};

RegisterSite*
registerSite(Context* c, int number)
{
  assert(c, number >= 0);
  assert(c, number < static_cast<int>(c->arch->registerCount()));

  return new (c->zone->allocate(sizeof(RegisterSite)))
    RegisterSite(1 << number, number);
}

RegisterSite*
freeRegisterSite(Context* c, uint32_t mask)
{
  return new (c->zone->allocate(sizeof(RegisterSite)))
    RegisterSite(mask, NoRegister);
}

MemorySite*
memorySite(Context* c, int base, int offset = 0, int index = NoRegister,
           unsigned scale = 1);

class MemorySite: public Site {
 public:
  MemorySite(int base, int offset, int index, unsigned scale):
    acquired(false), base(base), offset(offset), index(index), scale(scale)
  { }

  virtual unsigned toString(Context*, char* buffer, unsigned bufferSize) {
    if (acquired) {
      return snprintf(buffer, bufferSize, "memory %d 0x%x %d %d",
                      base, offset, index, scale);
    } else {
      return snprintf(buffer, bufferSize, "memory unacquired");
    }
  }

  virtual unsigned copyCost(Context* c, Site* s) {
    assert(c, acquired);    

    if (s and
        (this == s or
         (s->type(c) == MemoryOperand
          and static_cast<MemorySite*>(s)->base == base
          and static_cast<MemorySite*>(s)->offset == offset
          and static_cast<MemorySite*>(s)->index == index
          and static_cast<MemorySite*>(s)->scale == scale)))
    {
      return 0;
    } else {
      return 4;
    }
  }

  virtual bool match(Context* c, const SiteMask& mask) {
    assert(c, acquired);

    if (mask.typeMask & (1 << MemoryOperand)) {
      if (base == c->arch->stack()) {
        assert(c, index == NoRegister);
        return mask.frameIndex == AnyFrameIndex
          || (mask.frameIndex != NoFrameIndex
              && static_cast<int>(frameIndexToOffset(c, mask.frameIndex))
              == offset);
      } else {
        return true;
      }
    } else {
      return false;
    }
  }

  virtual void acquire(Context* c, Value* v) {
    increment(c, c->registerResources + base);
    if (index != NoRegister) {
      increment(c, c->registerResources + index);
    }

    if (base == c->arch->stack()) {
      assert(c, index == NoRegister);

      ::acquire(c, c->frameResources + offsetToFrameIndex(c, offset), v, this);
    }

    acquired = true;
  }

  virtual void release(Context* c, Value* v) {
    if (base == c->arch->stack()) {
      assert(c, index == NoRegister);

      ::release(c, c->frameResources + offsetToFrameIndex(c, offset), v, this);
    }

    decrement(c, c->registerResources + base);
    if (index != NoRegister) {
      decrement(c, c->registerResources + index);
    }

    acquired = false;
  }

  virtual void freeze(Context* c, Value* v) {
    if (base == c->arch->stack()) {
      c->frameResources[offsetToFrameIndex(c, offset)].freeze(c, v);
    }
  }

  virtual void thaw(Context* c, Value* v) {
    if (base == c->arch->stack()) {
      c->frameResources[offsetToFrameIndex(c, offset)].thaw(c, v);
    }
  }

  virtual bool frozen(Context* c) {
    return base == c->arch->stack()
      and c->frameResources[offsetToFrameIndex(c, offset)].freezeCount != 0;
  }

  virtual OperandType type(Context*) {
    return MemoryOperand;
  }

  virtual void asAssemblerOperand(Context* c UNUSED, Site* high UNUSED,
                                  Assembler::Operand* result)
  {
    assert(c, high == 0
           or (static_cast<MemorySite*>(high)->base == base
               and static_cast<MemorySite*>(high)->offset
               == static_cast<int>(offset + BytesPerWord)
               and static_cast<MemorySite*>(high)->index == index
               and static_cast<MemorySite*>(high)->scale == scale));

    assert(c, acquired);

    new (result) Assembler::Memory(base, offset, index, scale);
  }

  virtual Site* copy(Context* c) {
    return memorySite(c, base, offset, index, scale);
  }

  Site* copyHalf(Context* c, bool add) {
    if (add) {
      return memorySite(c, base, offset + BytesPerWord, index, scale);
    } else {
      return copy(c);
    }
  }

  virtual Site* copyLow(Context* c) {
    return copyHalf(c, c->arch->bigEndian());
  }

  virtual Site* copyHigh(Context* c) {
    return copyHalf(c, not c->arch->bigEndian());
  }

  bool acquired;
  int base;
  int offset;
  int index;
  unsigned scale;
};

MemorySite*
memorySite(Context* c, int base, int offset, int index, unsigned scale)
{
  return new (c->zone->allocate(sizeof(MemorySite)))
    MemorySite(base, offset, index, scale);
}

MemorySite*
frameSite(Context* c, int frameIndex)
{
  assert(c, frameIndex >= 0);
  return memorySite
    (c, c->arch->stack(), frameIndexToOffset(c, frameIndex), NoRegister, 0);
}

void
move(Context* c, Value* value, Site* src, Site* dst)
{
  src->freeze(c, value);

  addSite(c, value, dst);

  src->thaw(c, value);

  if (dst->type(c) == MemoryOperand
      and (src->type(c) == MemoryOperand
           or src->type(c) == AddressOperand))
  {
    src->freeze(c, value);
    dst->freeze(c, value);

    Site* tmp = freeRegisterSite(c);
    addSite(c, value, tmp);

    tmp->freeze(c, value);

    if (DebugMoves) {
      char srcb[256]; src->toString(c, srcb, 256);
      char tmpb[256]; tmp->toString(c, tmpb, 256);
      fprintf(stderr, "move %s to %s for %p\n", srcb, tmpb, value);
    }
      
    apply(c, Move, BytesPerWord, src, 0, BytesPerWord, tmp, 0);

    tmp->thaw(c, value);
    dst->thaw(c, value);
    src->thaw(c, value);

    src = tmp;
  }

  if (DebugMoves) {
    char srcb[256]; src->toString(c, srcb, 256);
    char dstb[256]; dst->toString(c, dstb, 256);
    fprintf(stderr, "move %s to %s for %p\n", srcb, dstb, value);
  }

  src->freeze(c, value);
  dst->freeze(c, value);
  
  apply(c, Move, BytesPerWord, src, 0, BytesPerWord, dst, 0);

  dst->thaw(c, value);
  src->thaw(c, value);
}

unsigned
sitesToString(Context* c, Site* sites, char* buffer, unsigned size)
{
  unsigned total = 0;
  for (Site* s = sites; s; s = s->next) {
    total += s->toString(c, buffer + total, size - total);

    if (s->next) {
      assert(c, size > total + 2);
      memcpy(buffer + total, ", ", 2);
      total += 2;
    }
  }

  assert(c, size > total);
  buffer[total] = 0;

  return total;
}

unsigned
sitesToString(Context* c, Value* v, char* buffer, unsigned size)
{
  unsigned total = 0;
  Value* p = v;
  do {
    if (total) {
      assert(c, size > total + 2);
      memcpy(buffer + total, "; ", 2);
      total += 2;
    }

    if (p->sites) {
      total += snprintf(buffer + total, size - total, "%p has ", p);
      total += sitesToString(c, p->sites, buffer + total, size - total);
    } else {
      total += snprintf(buffer + total, size - total, "%p has nothing", p);
    }

    p = p->buddy;
  } while (p != v); 

  return total;
}

Site*
pickTargetSite(Context* c, Read* read, bool intersectRead = false,
               unsigned registerReserveCount = 0)
{
  Target target(pickTarget(c, read, intersectRead, registerReserveCount));
  expect(c, target.cost < Target::Impossible);
  if (target.type == MemoryOperand) {
    return frameSite(c, target.index);
  } else {
    return registerSite(c, target.index);
  }
}

void
steal(Context* c, Resource* r, Value* thief)
{
  if (DebugResources) {
    char resourceBuffer[256]; r->toString(c, resourceBuffer, 256);
    char siteBuffer[1024]; sitesToString(c, r->value, siteBuffer, 1024);
    fprintf(stderr, "%p steal %s from %p (%s)\n",
            thief, resourceBuffer, r->value, siteBuffer);
  }

  if (not ((thief and buddies(thief, r->value))
           or hasMoreThanOneSite(r->value)))
  {
    r->site->freeze(c, r->value);

    move(c, r->value, r->site, pickTargetSite
         (c, live(r->value), false, StealRegisterReserveCount));

    r->site->thaw(c, r->value);
  }

  removeSite(c, r->value, r->site);
}

void
acquire(Context* c, Resource* resource, Value* value, Site* site)
{
  assert(c, value);
  assert(c, site);

  if (not resource->reserved) {
    if (DebugResources) {
      char buffer[256]; resource->toString(c, buffer, 256);
      fprintf(stderr, "%p acquire %s\n", value, buffer);
    }

    if (resource->value) {
      assert(c, findSite(c, resource->value, resource->site));
      steal(c, resource, value);
    }

    resource->value = value;
    resource->site = site;
  }
}

void
release(Context* c, Resource* resource, Value* value UNUSED, Site* site UNUSED)
{
  if (not resource->reserved) {
    if (DebugResources) {
      char buffer[256]; resource->toString(c, buffer, 256);
      fprintf(stderr, "%p release %s\n", resource->value, buffer);
    }

    assert(c, resource->value);
    assert(c, resource->site);

    assert(c, buddies(resource->value, value));
    assert(c, site == resource->site);
    
    resource->value = 0;
    resource->site = 0;
  }
}

class SingleRead: public Read {
 public:
  SingleRead(const SiteMask& mask, Value* successor):
    next_(0), mask(mask), successor_(successor)
  { }

  virtual bool intersect(SiteMask* mask) {
    *mask = ::intersect(*mask, this->mask);

    return true;
  }

  virtual Value* successor() {
    return successor_;
  }
  
  virtual bool valid() {
    return true;
  }

  virtual void append(Context* c UNUSED, Read* r) {
    assert(c, next_ == 0);
    next_ = r;
  }

  virtual Read* next(Context*) {
    return next_;
  }

  Read* next_;
  SiteMask mask;
  Value* successor_;
};

Read*
read(Context* c, const SiteMask& mask, Value* successor = 0)
{
  assert(c, (mask.typeMask != 1 << MemoryOperand) or mask.frameIndex >= 0);

  return new (c->zone->allocate(sizeof(SingleRead)))
    SingleRead(mask, successor);
}

Read*
generalRegisterRead(Context* c)
{
  return read(c, SiteMask(1 << RegisterOperand, c->arch->generalRegisters(), NoFrameIndex));
}

Read*
generalRegisterOrConstantRead(Context* c)
{
  return read
    (c, SiteMask
     ((1 << RegisterOperand) | (1 << ConstantOperand), c->arch->generalRegisters(), NoFrameIndex));
}

Read*
fixedRegisterRead(Context* c, int number)
{
  return read(c, SiteMask(1 << RegisterOperand, 1 << number, NoFrameIndex));
}

class MultiRead: public Read {
 public:
  MultiRead():
    reads(0), lastRead(0), firstTarget(0), lastTarget(0), visited(false)
  { }

  virtual bool intersect(SiteMask* mask) {
    bool result = false;
    if (not visited) {
      visited = true;
      for (Cell** cell = &reads; *cell;) {
        Read* r = static_cast<Read*>((*cell)->value);
        bool valid = r->intersect(mask);
        if (valid) {
          result = true;
          cell = &((*cell)->next);
        } else {
          *cell = (*cell)->next;
        }
      }
      visited = false;
    }
    return result;
  }

  virtual Value* successor() {
    return 0;
  }

  virtual bool valid() {
    bool result = false;
    if (not visited) {
      visited = true;
      for (Cell** cell = &reads; *cell;) {
        Read* r = static_cast<Read*>((*cell)->value);
        if (r->valid()) {
          result = true;
          cell = &((*cell)->next);
        } else {
          *cell = (*cell)->next;
        }
      }
      visited = false;
    }
    return result;
  }

  virtual void append(Context* c, Read* r) {
    Cell* cell = cons(c, r, 0);
    if (lastRead == 0) {
      reads = cell;
    } else {
      lastRead->next = cell;
    }
    lastRead = cell;

//     fprintf(stderr, "append %p to %p for %p\n", r, lastTarget, this);

    lastTarget->value = r;
  }

  virtual Read* next(Context* c) {
    abort(c);
  }

  void allocateTarget(Context* c) {
    Cell* cell = cons(c, 0, 0);

//     fprintf(stderr, "allocate target for %p: %p\n", this, cell);

    if (lastTarget) {
      lastTarget->next = cell;
    } else {
      firstTarget = cell;
    }
    lastTarget = cell;
  }

  Read* nextTarget() {
    //     fprintf(stderr, "next target for %p: %p\n", this, firstTarget);

    Read* r = static_cast<Read*>(firstTarget->value);
    firstTarget = firstTarget->next;
    return r;
  }

  Cell* reads;
  Cell* lastRead;
  Cell* firstTarget;
  Cell* lastTarget;
  bool visited;
};

MultiRead*
multiRead(Context* c)
{
  return new (c->zone->allocate(sizeof(MultiRead))) MultiRead;
}

class StubRead: public Read {
 public:
  StubRead():
    next_(0), read(0), visited(false), valid_(true)
  { }

  virtual bool intersect(SiteMask* mask) {
    if (not visited) {
      visited = true;
      if (read) {
        bool valid = read->intersect(mask);
        if (not valid) {
          read = 0;
        }
      }
      visited = false;
    }
    return valid_;
  }

  virtual Value* successor() {
    return 0;
  }

  virtual bool valid() {
    return valid_;
  }

  virtual void append(Context* c UNUSED, Read* r) {
    assert(c, next_ == 0);
    next_ = r;
  }

  virtual Read* next(Context*) {
    return next_;
  }

  Read* next_;
  Read* read;
  bool visited;
  bool valid_;
};

StubRead*
stubRead(Context* c)
{
  return new (c->zone->allocate(sizeof(StubRead))) StubRead;
}

void
asAssemblerOperand(Context* c, Site* low, Site* high,
                   Assembler::Operand* result)
{
  low->asAssemblerOperand(c, high, result);
}

class OperandUnion: public Assembler::Operand {
  // must be large enough and aligned properly to hold any operand
  // type (we'd use an actual union type here, except that classes
  // with constructors cannot be used in a union):
  uintptr_t padding[4];
};

void
apply(Context* c, UnaryOperation op,
      unsigned s1Size, Site* s1Low, Site* s1High)
{
  assert(c, s1High == 0 or s1Low->type(c) == s1High->type(c));

  OperandType s1Type = s1Low->type(c);
  OperandUnion s1Union; asAssemblerOperand(c, s1Low, s1High, &s1Union);

  c->assembler->apply(op, s1Size, s1Type, &s1Union);
}

void
apply(Context* c, BinaryOperation op,
      unsigned s1Size, Site* s1Low, Site* s1High,
      unsigned s2Size, Site* s2Low, Site* s2High)
{
  assert(c, s1High == 0 or s1Low->type(c) == s1High->type(c));
  assert(c, s2High == 0 or s2Low->type(c) == s2High->type(c));

  OperandType s1Type = s1Low->type(c);
  OperandUnion s1Union; asAssemblerOperand(c, s1Low, s1High, &s1Union);

  OperandType s2Type = s2Low->type(c);
  OperandUnion s2Union; asAssemblerOperand(c, s2Low, s2High, &s2Union);

  c->assembler->apply(op, s1Size, s1Type, &s1Union,
                      s2Size, s2Type, &s2Union);
}

void
apply(Context* c, TernaryOperation op,
      unsigned s1Size, Site* s1Low, Site* s1High,
      unsigned s2Size, Site* s2Low, Site* s2High,
      unsigned s3Size, Site* s3Low, Site* s3High)
{
  assert(c, s1High == 0 or s1Low->type(c) == s1High->type(c));
  assert(c, s2High == 0 or s2Low->type(c) == s2High->type(c));
  assert(c, s3High == 0 or s3Low->type(c) == s3High->type(c));

  OperandType s1Type = s1Low->type(c);
  OperandUnion s1Union; asAssemblerOperand(c, s1Low, s1High, &s1Union);

  OperandType s2Type = s2Low->type(c);
  OperandUnion s2Union; asAssemblerOperand(c, s2Low, s2High, &s2Union);

  OperandType s3Type = s3Low->type(c);
  OperandUnion s3Union; asAssemblerOperand(c, s3Low, s3High, &s3Union);

  c->assembler->apply(op, s1Size, s1Type, &s1Union,
                      s2Size, s2Type, &s2Union,
                      s3Size, s3Type, &s3Union);
}

void
addRead(Context* c, Event* e, Value* v, Read* r)
{
  if (DebugReads) {
    fprintf(stderr, "add read %p to %p last %p event %p (%s)\n", r, v, v->lastRead, e, (e ? e->name() : 0));
  }

  r->value = v;
  if (e) {
    r->event = e;
    r->eventNext = e->reads;
    e->reads = r;
    ++ e->readCount;
  }

  if (v->lastRead) {
    //     if (DebugReads) {
    //       fprintf(stderr, "append %p to %p for %p\n", r, v->lastRead, v);
    //     }

    v->lastRead->append(c, r);
  } else {
    v->reads = r;
  }
  v->lastRead = r;
}

void
clean(Context* c, Value* v, unsigned popIndex)
{
  for (SiteIterator it(v); it.hasMore();) {
    Site* s = it.next();
    if (not (s->match(c, SiteMask(1 << MemoryOperand, 0, AnyFrameIndex))
             and offsetToFrameIndex
             (c, static_cast<MemorySite*>(s)->offset)
             >= popIndex))
    {
      if (false and
          s->match(c, SiteMask(1 << MemoryOperand, 0, AnyFrameIndex)))
      {
        char buffer[256]; s->toString(c, buffer, 256);
        fprintf(stderr, "remove %s from %p at %d pop offset 0x%x\n",
                buffer, v, offsetToFrameIndex
                (c, static_cast<MemorySite*>(s)->offset),
                frameIndexToOffset(c, popIndex));
      }
      it.remove(c);
    }
  }
}

void
clean(Context* c, Event* e, Stack* stack, Local* locals, Read* reads,
      unsigned popIndex)
{
  for (FrameIterator it(c, stack, locals); it.hasMore();) {
    FrameIterator::Element e = it.next(c);
    clean(c, e.value, popIndex);
  }

  for (Read* r = reads; r; r = r->eventNext) {
    popRead(c, e, r->value);
  }
}

CodePromise*
codePromise(Context* c, Event* e)
{
  return e->promises = new (c->zone->allocate(sizeof(CodePromise)))
    CodePromise(c, e->promises);
}

CodePromise*
codePromise(Context* c, Promise* offset)
{
  return new (c->zone->allocate(sizeof(CodePromise))) CodePromise(c, offset);
}

void
append(Context* c, Event* e);

void
saveLocals(Context* c, Event* e)
{
  for (unsigned li = 0; li < c->localFootprint; ++li) {
    Local* local = e->localsBefore + li;
    if (local->value) {
      if (DebugReads) {
        fprintf(stderr, "local save read %p at %d of %d\n",
                local->value, ::frameIndex(c, li), totalFrameSize(c));
      }

      addRead(c, e, local->value, read
              (c, SiteMask(1 << MemoryOperand, 0, ::frameIndex(c, li))));
    }
  }
}

class CallEvent: public Event {
 public:
  CallEvent(Context* c, Value* address, unsigned flags,
            TraceHandler* traceHandler, Value* result, unsigned resultSize,
            Stack* argumentStack, unsigned argumentCount,
            unsigned stackArgumentFootprint):
    Event(c),
    address(address),
    traceHandler(traceHandler),
    result(result),
    returnAddressSurrogate(0),
    framePointerSurrogate(0),
    popIndex(0),
    stackArgumentIndex(0),
    flags(flags),
    resultSize(resultSize),
    stackArgumentFootprint(stackArgumentFootprint)
  {
    uint32_t registerMask = ~0;

    if (argumentCount) {
      assert(c, (flags & Compiler::TailJump) == 0);
      assert(c, stackArgumentFootprint == 0);

      Stack* s = argumentStack;
      unsigned frameIndex = 0;
      unsigned index = 0;

      while (true) {
        Read* target;
        if (index < c->arch->argumentRegisterCount()) {
          int number = c->arch->argumentRegister(index);
        
          if (DebugReads) {
            fprintf(stderr, "reg %d arg read %p\n", number, s->value);
          }

          target = fixedRegisterRead(c, number);
          registerMask &= ~(1 << number);
        } else {
          if (DebugReads) {
            fprintf(stderr, "stack %d arg read %p\n", frameIndex, s->value);
          }

          target = read(c, SiteMask(1 << MemoryOperand, 0, frameIndex));
          ++ frameIndex;
        }

        addRead(c, this, s->value, target);

        if ((++ index) < argumentCount) {
          s = s->next;
        } else {
          break;
        }
      }
    }

    if (DebugReads) {
      fprintf(stderr, "address read %p\n", address);
    }

    { bool thunk;
      uint8_t typeMask;
      uint64_t planRegisterMask;
      c->arch->plan
        ((flags & Compiler::Aligned) ? AlignedCall : Call, BytesPerWord,
         &typeMask, &planRegisterMask, &thunk);

      assert(c, not thunk);

      addRead(c, this, address, read
              (c, SiteMask
               (typeMask, registerMask & planRegisterMask, AnyFrameIndex)));
    }

    Stack* stack = stackBefore;

    if (stackArgumentFootprint) {
      int footprint = stackArgumentFootprint;
      int returnAddressIndex;
      int framePointerIndex;
      int frameOffset;

      if (TailCalls and (flags & Compiler::TailJump)) {
        assert(c, argumentCount == 0);

        int base = frameBase(c);
        returnAddressIndex = base + c->arch->returnAddressOffset();
        framePointerIndex = base + c->arch->framePointerOffset();

        frameOffset = totalFrameSize(c)
          - c->arch->argumentFootprint(stackArgumentFootprint) - 1;
      } else {
        returnAddressIndex = -1;
        framePointerIndex = -1;
        frameOffset = -1;
      }

      while (footprint > 0) {
        if (stack->value) {
          int frameIndex = footprint + frameOffset;

          if (DebugReads) {
            fprintf(stderr, "stack arg read %p at %d of %d\n",
                    stack->value, frameIndex, totalFrameSize(c));
          }

          if (static_cast<int>(frameIndex) == returnAddressIndex) {
            returnAddressSurrogate = stack->value;
            addRead(c, this, stack->value, anyRegisterRead(c));
          } else if (static_cast<int>(frameIndex) == framePointerIndex) {
            framePointerSurrogate = stack->value;
            addRead(c, this, stack->value, anyRegisterRead(c));
          } else {
            addRead(c, this, stack->value, read
                    (c, SiteMask(1 << MemoryOperand, 0, frameIndex)));
          }
        }

        stack = stack->next;
        -- footprint;
      }
    }

    if ((not TailCalls) or (flags & Compiler::TailJump) == 0) {
      stackArgumentIndex = c->localFootprint;
      if (stackBefore) {
        stackArgumentIndex += stackBefore->index + 1 - stackArgumentFootprint;
      }

      popIndex
        = c->alignedFrameSize
        + c->parameterFootprint
        - c->arch->frameFooterSize()
        - stackArgumentIndex;

      assert(c, static_cast<int>(popIndex) >= 0);

      while (stack) {
        if (stack->value) {
          unsigned logicalIndex = ::frameIndex
            (c, stack->index + c->localFootprint);

          if (DebugReads) {
            fprintf(stderr, "stack save read %p at %d of %d\n",
                    stack->value, logicalIndex, totalFrameSize(c));
          }

          addRead(c, this, stack->value, read
                  (c, SiteMask(1 << MemoryOperand, 0, logicalIndex)));
        }

        stack = stack->next;
      }

      saveLocals(c, this);
    }
  }

  virtual const char* name() {
    return "CallEvent";
  }

  virtual void compile(Context* c) {
    UnaryOperation op;

    if (TailCalls and (flags & Compiler::TailJump)) {
      if (flags & Compiler::Aligned) {
        op = AlignedJump;
      } else {
        op = Jump;
      }

      assert(c, returnAddressSurrogate == 0
             or returnAddressSurrogate->source->type(c) == RegisterOperand);
      assert(c, framePointerSurrogate == 0
             or framePointerSurrogate->source->type(c) == RegisterOperand);

      int ras;
      if (returnAddressSurrogate) {
        returnAddressSurrogate->source->freeze(c, returnAddressSurrogate);

        ras = static_cast<RegisterSite*>
          (returnAddressSurrogate->source)->number;
      } else {
        ras = NoRegister;
      }

      int fps;
      if (framePointerSurrogate) {
        framePointerSurrogate->source->freeze(c, framePointerSurrogate);

        fps = static_cast<RegisterSite*>
          (framePointerSurrogate->source)->number;
      } else {
        fps = NoRegister;
      }

      int offset
        = static_cast<int>(c->arch->argumentFootprint(stackArgumentFootprint))
        - static_cast<int>(c->arch->argumentFootprint(c->parameterFootprint));

      c->assembler->popFrameForTailCall(c->alignedFrameSize, offset, ras, fps);
    } else if (flags & Compiler::Aligned) {
      op = AlignedCall;
    } else {
      op = Call;
    }

    apply(c, op, BytesPerWord, address->source, 0);

    if (traceHandler) {
      traceHandler->handleTrace(codePromise(c, c->assembler->offset()),
                                stackArgumentIndex);
    }

    if (TailCalls) {
      if (flags & Compiler::TailJump) {
        if (returnAddressSurrogate) {
          returnAddressSurrogate->source->thaw(c, returnAddressSurrogate);
        }

        if (framePointerSurrogate) {
          framePointerSurrogate->source->thaw(c, framePointerSurrogate);
        }
      } else {
        unsigned footprint = c->arch->argumentFootprint
          (stackArgumentFootprint);

        if (footprint > c->arch->stackAlignmentInWords()) {
          c->assembler->adjustFrame
            (footprint - c->arch->stackAlignmentInWords());
        }
      }
    }

    clean(c, this, stackBefore, localsBefore, reads, popIndex);

    if (resultSize and live(result)) {
      addSite(c, result, registerSite(c, c->arch->returnLow()));
      if (resultSize > BytesPerWord and live(result->high)) {
        addSite(c, result->high, registerSite(c, c->arch->returnHigh()));
      }
    }
  }

  virtual bool allExits() {
    return (flags & Compiler::TailJump) != 0;
  }

  Value* address;
  TraceHandler* traceHandler;
  Value* result;
  Value* returnAddressSurrogate;
  Value* framePointerSurrogate;
  unsigned popIndex;
  unsigned stackArgumentIndex;
  unsigned flags;
  unsigned resultSize;
  unsigned stackArgumentFootprint;
};

void
appendCall(Context* c, Value* address, unsigned flags,
           TraceHandler* traceHandler, Value* result, unsigned resultSize,
           Stack* argumentStack, unsigned argumentCount,
           unsigned stackArgumentFootprint)
{
  append(c, new (c->zone->allocate(sizeof(CallEvent)))
         CallEvent(c, address, flags, traceHandler, result,
                   resultSize, argumentStack, argumentCount,
                   stackArgumentFootprint));
}

bool
unreachable(Event* event)
{
  for (Link* p = event->predecessors; p; p = p->nextPredecessor) {
    if (not p->predecessor->allExits()) return false;
  }
  return event->predecessors != 0;
}

class ReturnEvent: public Event {
 public:
  ReturnEvent(Context* c, unsigned size, Value* value):
    Event(c), value(value)
  {
    if (value) {
      addRead(c, this, value, fixedRegisterRead(c, c->arch->returnLow()));
      if (size > BytesPerWord) {
        addRead(c, this, value->high,
                fixedRegisterRead(c, c->arch->returnHigh()));
      }
    }
  }

  virtual const char* name() {
    return "ReturnEvent";
  }

  virtual void compile(Context* c) {
    for (Read* r = reads; r; r = r->eventNext) {
      popRead(c, this, r->value);
    }
    
    if (not unreachable(this)) {
      c->assembler->popFrameAndPopArgumentsAndReturn
        (c->arch->argumentFootprint(c->parameterFootprint));
    }
  }

  Value* value;
};

void
appendReturn(Context* c, unsigned size, Value* value)
{
  append(c, new (c->zone->allocate(sizeof(ReturnEvent)))
         ReturnEvent(c, size, value));
}

void
addBuddy(Value* original, Value* buddy)
{
  buddy->buddy = original;
  Value* p = original;
  while (p->buddy != original) p = p->buddy;
  p->buddy = buddy;

  if (DebugBuddies) {
    fprintf(stderr, "add buddy %p to", buddy);
    for (Value* p = buddy->buddy; p != buddy; p = p->buddy) {
      fprintf(stderr, " %p", p);
    }
    fprintf(stderr, "\n");
  }
}

void
maybeMove(Context* c, BinaryOperation type, unsigned srcSize,
          unsigned srcSelectSize, Value* src, unsigned dstSize, Value* dst,
          const SiteMask& dstMask)
{
  Read* read = live(dst);
  bool isStore = read == 0;

  Site* target;
  if (dst->target) {
    target = dst->target;
  } else if (isStore) {
    return;
  } else {
    target = pickTargetSite(c, read);
  }

  unsigned cost = src->source->copyCost(c, target);

  if (srcSelectSize < dstSize) cost = 1;

  if (cost) {
    bool useTemporary = ((target->type(c) == MemoryOperand
                          and src->source->type(c) == MemoryOperand)
                         or (srcSelectSize < dstSize
                             and target->type(c) != RegisterOperand));

    src->source->freeze(c, src);

    addSite(c, dst, target);

    src->source->thaw(c, src);

    bool addOffset = srcSize != srcSelectSize
      and c->arch->bigEndian()
      and src->source->type(c) == MemoryOperand;

    if (addOffset) {
      static_cast<MemorySite*>(src->source)->offset
        += (srcSize - srcSelectSize);
    }

    target->freeze(c, dst);

    if (target->match(c, dstMask) and not useTemporary) {
      if (DebugMoves) {
        char srcb[256]; src->source->toString(c, srcb, 256);
        char dstb[256]; target->toString(c, dstb, 256);
        fprintf(stderr, "move %s to %s for %p to %p\n",
                srcb, dstb, src, dst);
      }

      src->source->freeze(c, src);

      apply(c, type, min(srcSelectSize, dstSize), src->source, 0,
            dstSize, target, 0);

      src->source->thaw(c, src);
    } else {
      // pick a temporary register which is valid as both a
      // destination and a source for the moves we need to perform:

      bool thunk;
      uint8_t srcTypeMask;
      uint64_t srcRegisterMask;

      c->arch->planSource(type, dstSize, &srcTypeMask, &srcRegisterMask,
                    dstSize, &thunk);

      assert(c, dstMask.typeMask & srcTypeMask & (1 << RegisterOperand));

      Site* tmpTarget = freeRegisterSite
        (c, dstMask.registerMask & srcRegisterMask);

      src->source->freeze(c, src);

      addSite(c, dst, tmpTarget);

      tmpTarget->freeze(c, dst);

      if (DebugMoves) {
        char srcb[256]; src->source->toString(c, srcb, 256);
        char dstb[256]; tmpTarget->toString(c, dstb, 256);
        fprintf(stderr, "move %s to %s for %p to %p\n",
                srcb, dstb, src, dst);
      }

      apply(c, type, srcSelectSize, src->source, 0, dstSize, tmpTarget, 0);

      tmpTarget->thaw(c, dst);

      src->source->thaw(c, src);

      if (useTemporary or isStore) {
        if (DebugMoves) {
          char srcb[256]; tmpTarget->toString(c, srcb, 256);
          char dstb[256]; target->toString(c, dstb, 256);
          fprintf(stderr, "move %s to %s for %p to %p\n",
                  srcb, dstb, src, dst);
        }

        tmpTarget->freeze(c, dst);

        apply(c, Move, dstSize, tmpTarget, 0, dstSize, target, 0);

        tmpTarget->thaw(c, dst);

        if (isStore) {
          removeSite(c, dst, tmpTarget);
        }
      } else {
        removeSite(c, dst, target);
      }
    }

    target->thaw(c, dst);

    if (addOffset) {
      static_cast<MemorySite*>(src->source)->offset
        -= (srcSize - srcSelectSize);
    }
  } else {
    target = src->source;

    addBuddy(src, dst);

    if (DebugMoves) {
      char dstb[256]; target->toString(c, dstb, 256);
      fprintf(stderr, "null move in %s for %p to %p\n", dstb, src, dst);
    }
  }

  if (isStore) {
    removeSite(c, dst, target);
  }
}

Value*
value(Context* c, Site* site = 0, Site* target = 0)
{
  return new (c->zone->allocate(sizeof(Value))) Value(site, target);
}

void
split(Context* c, Value* v)
{
  assert(c, v->high == 0);

  v->high = value(c);
  for (SiteIterator it(v); it.hasMore();) {
    Site* s = it.next();
    removeSite(c, v, s);
    
    addSite(c, v, s->copyLow(c));
    addSite(c, v->high, s->copyHigh(c));
  }
}

void
maybeSplit(Context* c, Value* v)
{
  if (v->high == 0) {
    split(c, v);
  }
}

void
grow(Context* c, Value* v)
{
  assert(c, v->high == 0);

  v->high = value(c);
}

class MoveEvent: public Event {
 public:
  MoveEvent(Context* c, BinaryOperation type, unsigned srcSize,
            unsigned srcSelectSize, Value* src, unsigned dstSize, Value* dst,
            const SiteMask& srcLowMask, const SiteMask& srcHighMask,
            const SiteMask& dstLowMask, const SiteMask& dstHighMask):
    Event(c), type(type), srcSize(srcSize), srcSelectSize(srcSelectSize),
    src(src), dstSize(dstSize), dst(dst), dstLowMask(dstLowMask),
    dstHighMask(dstHighMask)
  {
    assert(c, srcSelectSize <= srcSize);

    bool noop = srcSelectSize >= dstSize;
    
    if (dstSize > BytesPerWord) {
      grow(c, dst);
    }

    addRead(c, this, src, read(c, srcLowMask, noop ? dst : 0));
    if (srcSelectSize > BytesPerWord) {
      maybeSplit(c, src);
      addRead(c, this, src->high, read
              (c, srcHighMask,
               noop and dstSize > BytesPerWord ? dst->high : 0));
    }
  }

  virtual const char* name() {
    return "MoveEvent";
  }

  virtual void compile(Context* c) {
    if (srcSelectSize <= BytesPerWord and dstSize <= BytesPerWord) {
      maybeMove(c, type, srcSize, srcSelectSize, src, dstSize, dst,
                dstLowMask);
    } else if (srcSelectSize == dstSize) {
      maybeMove(c, Move, BytesPerWord, BytesPerWord, src, BytesPerWord, dst,
                dstLowMask);
      maybeMove(c, Move, BytesPerWord, BytesPerWord, src->high, BytesPerWord,
                dst->high, dstHighMask);
    } else if (srcSize > BytesPerWord) {
      assert(c, dstSize == BytesPerWord);

      maybeMove(c, Move, BytesPerWord, BytesPerWord, src, BytesPerWord, dst,
                dstLowMask);
    } else {
      assert(c, srcSize == BytesPerWord);
      assert(c, srcSelectSize == BytesPerWord);

      if (dst->high->target or live(dst->high)) {
        assert(c, dstLowMask.typeMask & (1 << RegisterOperand));

        Site* low = freeRegisterSite(c, dstLowMask.registerMask);

        src->source->freeze(c, src);

        addSite(c, dst, low);

        low->freeze(c, dst);
          
        if (DebugMoves) {
          char srcb[256]; src->source->toString(c, srcb, 256);
          char dstb[256]; low->toString(c, dstb, 256);
          fprintf(stderr, "move %s to %s for %p\n",
                  srcb, dstb, src);
        }

        apply(c, Move, BytesPerWord, src->source, 0, BytesPerWord, low, 0);

        low->thaw(c, dst);

        src->source->thaw(c, src);

        assert(c, dstHighMask.typeMask & (1 << RegisterOperand));

        Site* high = freeRegisterSite(c, dstHighMask.registerMask);

        low->freeze(c, dst);

        addSite(c, dst->high, high);

        high->freeze(c, dst->high);
        
        if (DebugMoves) {
          char srcb[256]; low->toString(c, srcb, 256);
          char dstb[256]; high->toString(c, dstb, 256);
          fprintf(stderr, "extend %s to %s for %p %p\n",
                  srcb, dstb, dst, dst->high);
        }

        apply(c, Move, BytesPerWord, low, 0, dstSize, low, high);

        high->thaw(c, dst->high);

        low->thaw(c, dst);
      } else {
        maybeMove(c, Move, BytesPerWord, BytesPerWord, src, BytesPerWord, dst,
                  dstLowMask);
      }
    }

    for (Read* r = reads; r; r = r->eventNext) {
      popRead(c, this, r->value);
    }
  }

  BinaryOperation type;
  unsigned srcSize;
  unsigned srcSelectSize;
  Value* src;
  unsigned dstSize;
  Value* dst;
  SiteMask dstLowMask;
  SiteMask dstHighMask;
};

void
appendMove(Context* c, BinaryOperation type, unsigned srcSize,
           unsigned srcSelectSize, Value* src, unsigned dstSize, Value* dst)
{
  bool thunk;
  uint8_t srcTypeMask;
  uint64_t srcRegisterMask;
  uint8_t dstTypeMask;
  uint64_t dstRegisterMask;

  c->arch->planSource(type, srcSelectSize, &srcTypeMask, &srcRegisterMask,
                dstSize, &thunk);

  assert(c, not thunk);

  c->arch->planDestination(type, srcSelectSize, &srcTypeMask, &srcRegisterMask,
                dstSize, &dstTypeMask, &dstRegisterMask);

  append(c, new (c->zone->allocate(sizeof(MoveEvent)))
         MoveEvent
         (c, type, srcSize, srcSelectSize, src, dstSize, dst,
          SiteMask(srcTypeMask, srcRegisterMask, AnyFrameIndex),
          SiteMask(srcTypeMask, srcRegisterMask >> 32, AnyFrameIndex),
          SiteMask(dstTypeMask, dstRegisterMask, AnyFrameIndex),
          SiteMask(dstTypeMask, dstRegisterMask >> 32, AnyFrameIndex)));
}

ConstantSite*
findConstantSite(Context* c, Value* v)
{
  for (SiteIterator it(v); it.hasMore();) {
    Site* s = it.next();
    if (s->type(c) == ConstantOperand) {
      return static_cast<ConstantSite*>(s);
    }
  }
  return 0;
}

class CompareEvent: public Event {
 public:
  CompareEvent(Context* c, BinaryOperation type, unsigned size, Value* first, Value* second,
               const SiteMask& firstMask, const SiteMask& secondMask):
    Event(c), type(type), size(size), first(first), second(second)
  {
    assert(c, type != FloatCompare || (first->type == ValueFloat && first->type == ValueFloat)); 
    addRead(c, this, first, read(c, firstMask));
    addRead(c, this, second, read(c, secondMask));
  }

  virtual const char* name() {
    return "CompareEvent";
  }

  virtual void compile(Context* c) {
    ConstantSite* firstConstant = findConstantSite(c, first);
    ConstantSite* secondConstant = findConstantSite(c, second);

    if (firstConstant and secondConstant) {
      int64_t d = firstConstant->value->value()
        - secondConstant->value->value();

      if (d < 0) {
        c->constantCompare = CompareLess;
      } else if (d > 0) {
        c->constantCompare = CompareGreater;
      } else {
        c->constantCompare = CompareEqual;
      }
    } else {
      c->constantCompare = CompareNone;

      apply(c, type, size, first->source, 0, size, second->source, 0);
    }

    popRead(c, this, first);
    popRead(c, this, second);
  }
  
  BinaryOperation type;
  unsigned size;
  Value* first;
  Value* second;
};

void
appendCompare(Context* c, BinaryOperation op, unsigned size, Value* first, Value* second)
{
  bool thunk;
  uint8_t firstTypeMask;
  uint64_t firstRegisterMask;
  uint8_t secondTypeMask;
  uint64_t secondRegisterMask;

  c->arch->planSource(op, size, &firstTypeMask, &firstRegisterMask,
                size, &thunk);

  assert(c, not thunk); // todo

  c->arch->planDestination(op, size, &firstTypeMask, &firstRegisterMask,
                size, &secondTypeMask, &secondRegisterMask);

  append(c, new (c->zone->allocate(sizeof(CompareEvent)))
         CompareEvent
         (c, op, size, first, second,
          SiteMask(firstTypeMask, firstRegisterMask, AnyFrameIndex),
          SiteMask(secondTypeMask, secondRegisterMask, AnyFrameIndex)));
}

void
preserve(Context* c, Value* v, Site* s, Read* r)
{
  s->freeze(c, v);

  move(c, v, s, pickTargetSite(c, r));

  s->thaw(c, v);
}

Site*
getTarget(Context* c, Value* value, Value* result, const SiteMask& resultMask)
{
  Site* s;
  Value* v;
  Read* r = liveNext(c, value);
  if (r == 0 and value->source->match(c, static_cast<const SiteMask&>(resultMask))) {
    s = value->source;
    v = value;
    if (r and not hasMoreThanOneSite(v)) {
      preserve(c, v, s, r);
    }
  } else {
    SingleRead r(resultMask, 0);
    s = pickTargetSite(c, &r, true);
    v = result;
    addSite(c, result, s);
  }

  removeSite(c, v, s);

  s->freeze(c, v);

  return s;
}

Site*
source(Value* v)
{
  return v ? v->source : 0;
}

void
freezeSource(Context* c, unsigned size, Value* v)
{
  v->source->freeze(c, v);
  if (size > BytesPerWord) {
    v->high->source->freeze(c, v->high);
  }
}

void
thawSource(Context* c, unsigned size, Value* v)
{
  v->source->thaw(c, v);
  if (size > BytesPerWord) {
    v->high->source->thaw(c, v->high);
  }
}

uint64_t
registerMask(Value* v) {
  Site* s = source(v);
  if(!s) return 0;
  else return static_cast<uint64_t>(1) << ((RegisterSite*)s)->number;
}

class CombineEvent: public Event {
 public:
  CombineEvent(Context* c, TernaryOperation type,
               unsigned firstSize, Value* first,
               unsigned secondSize, Value* second,
               unsigned resultSize, Value* result,
               const SiteMask& firstLowMask,
               const SiteMask& firstHighMask,
               const SiteMask& secondLowMask,
               const SiteMask& secondHighMask):
    Event(c), type(type), firstSize(firstSize), first(first),
    secondSize(secondSize), second(second), resultSize(resultSize),
    result(result)
  {
    addRead(c, this, first, read(c, firstLowMask));
    if (firstSize > BytesPerWord) {
      addRead(c, this, first->high, read(c, firstHighMask));
    }

    if (resultSize > BytesPerWord) {
      grow(c, result);
    }

    bool condensed = c->arch->condensedAddressing();

    addRead(c, this, second, read(c, secondLowMask, condensed ? result : 0));
    if (secondSize > BytesPerWord) {
      addRead(c, this, second->high, read
              (c, secondHighMask, condensed ? result->high : 0));
    }
  }

  virtual const char* name() {
    return "CombineEvent";
  }

  virtual void compile(Context* c) {
    freezeSource(c, firstSize, first);
    
    uint8_t aTypeMask = first->source->type(c);
    uint8_t bTypeMask = second->source->type(c);
    uint8_t cTypeMask;
    uint64_t aRegisterMask = (registerMask(first->high) << 32) | registerMask(first);
    uint64_t bRegisterMask = (registerMask(second->high) << 32) | registerMask(second);
    uint64_t cRegisterMask;
    
    c->arch->planDestination(type, firstSize, &aTypeMask, &aRegisterMask, secondSize, &bTypeMask, &bRegisterMask, resultSize, &cTypeMask, &cRegisterMask);
    SiteMask resultLowMask(cTypeMask, cRegisterMask, AnyFrameIndex);
    SiteMask resultHighMask(cTypeMask, cRegisterMask >> 32, AnyFrameIndex);

    Site* low = getTarget(c, second, result, resultLowMask);
    Site* high
      = (resultSize > BytesPerWord
         ? getTarget(c, second->high, result->high, resultHighMask)
         : 0);

    //     fprintf(stderr, "combine %p and %p into %p\n", first, second, result);
    apply(c, type, firstSize, first->source, source(first->high),
          secondSize, second->source, source(second->high),
          resultSize, low, high);

    thawSource(c, firstSize, first);

    for (Read* r = reads; r; r = r->eventNext) {
      popRead(c, this, r->value);
    }

    low->thaw(c, second);
    if (resultSize > BytesPerWord) {
      high->thaw(c, second->high);
    }

    if (live(result)) {
      addSite(c, result, low);
      if (resultSize > BytesPerWord and live(result->high)) {
        addSite(c, result->high, high);
      }
    }
  }

  TernaryOperation type;
  unsigned firstSize;
  Value* first;
  unsigned secondSize;
  Value* second;
  unsigned resultSize;
  Value* result;
};

void
removeBuddy(Context* c, Value* v)
{
  if (v->buddy != v) {
    if (DebugBuddies) {
      fprintf(stderr, "remove buddy %p from", v);
      for (Value* p = v->buddy; p != v; p = p->buddy) {
        fprintf(stderr, " %p", p);
      }
      fprintf(stderr, "\n");
    }

    Value* next = v->buddy;
    v->buddy = v;
    Value* p = next;
    while (p->buddy != v) p = p->buddy;
    p->buddy = next;

    if (not live(next)) {
      clearSites(c, next);
    }

    if (not live(v)) {
      clearSites(c, v);
    }
  }
}

Site*
copy(Context* c, Site* s)
{
  Site* start = 0;
  Site* end = 0;
  for (; s; s = s->next) {
    Site* n = s->copy(c);
    if (end) {
      end->next = n;
    } else {
      start = n;
    }
    end = n;
  }
  return start;
}

class Snapshot {
 public:
  Snapshot(Context* c, Value* value, Snapshot* next):
    value(value), buddy(value->buddy), sites(copy(c, value->sites)), next(next)
  { }

  Value* value;
  Value* buddy;
  Site* sites;
  Snapshot* next;
};

Snapshot*
snapshot(Context* c, Value* value, Snapshot* next)
{
  if (DebugControl) {
    char buffer[256]; sitesToString(c, value->sites, buffer, 256);
    fprintf(stderr, "snapshot %p buddy %p sites %s\n",
            value, value->buddy, buffer);
  }

  return new (c->zone->allocate(sizeof(Snapshot))) Snapshot(c, value, next);
}

Snapshot*
makeSnapshots(Context* c, Value* value, Snapshot* next)
{
  next = snapshot(c, value, next);
  for (Value* p = value->buddy; p != value; p = p->buddy) {
    next = snapshot(c, p, next);
  }
  return next;
}

Stack*
stack(Context* c, Value* value, Stack* next)
{
  return new (c->zone->allocate(sizeof(Stack)))
    Stack(next ? next->index + 1 : 0, value, next);
}

Value*
maybeBuddy(Context* c, Value* v);

Value*
pushWord(Context* c, Value* v)
{
  if (v) {
    v = maybeBuddy(c, v);
  }
    
  Stack* s = stack(c, v, c->stack);

  if (DebugFrame) {
    fprintf(stderr, "push %p\n", v);
  }

  if (v) {
    v->home = frameIndex(c, s->index + c->localFootprint);
  }
  c->stack = s;

  return v;
}

Value*
push(Context* c, unsigned footprint, Value* v, bool reverse)
{
  assert(c, footprint);

  bool lowFirst = reverse xor c->arch->bigEndian();
  
  Value* low = v;
  
  if (lowFirst) {
    v = pushWord(c, v);
  }

  Value* high;
  if (footprint > 1) {
    assert(c, footprint == 2);

    if (BytesPerWord == 4 and low->high == 0) {
      split(c, low);
    }

    high = pushWord(c, low->high);
  } else if (v) {
    high = v->high;
  } else {
    high = 0;
  }
  
  if (not lowFirst) {
    v = pushWord(c, v);
  }

  if (v) {
    v->high = high;
  }

  return v;
}

void
popWord(Context* c)
{
  Stack* s = c->stack;
  assert(c, s->value == 0 or s->value->home >= 0);

  if (DebugFrame) {
    fprintf(stderr, "pop %p\n", s->value);
  }
    
  c->stack = s->next;  
}

Value*
pop(Context* c, unsigned footprint)
{
  assert(c, footprint);

  Stack* s = 0;

  bool bigEndian = c->arch->bigEndian();

  if (bigEndian) {
    s = c->stack;
  }

  if (footprint > 1) {
    assert(c, footprint == 2);

#ifndef NDEBUG
    Stack* low;
    Stack* high;
    if (bigEndian) {
      low = c->stack;
      high = low->next;
    } else {
      high = c->stack;
      low = high->next;
    }

    assert(c, low->value->high == high->value
           and ((BytesPerWord == 8) xor (low->value->high != 0)));
#endif // not NDEBUG

    popWord(c);
  }

  if (not bigEndian) {
    s = c->stack;
  }

  popWord(c);

  return s->value;
}

Value*
storeLocal(Context* c, unsigned footprint, Value* v, unsigned index, bool copy)
{
  assert(c, index + footprint <= c->localFootprint);

  if (copy) {
    unsigned sizeInBytes = sizeof(Local) * c->localFootprint;
    Local* newLocals = static_cast<Local*>(c->zone->allocate(sizeInBytes));
    memcpy(newLocals, c->locals, sizeInBytes);
    c->locals = newLocals;
  }

  Value* high;
  if (footprint > 1) {
    assert(c, footprint == 2);

    unsigned highIndex;
    unsigned lowIndex;
    if (c->arch->bigEndian()) {
      highIndex = index + 1;
      lowIndex = index;
    } else {
      lowIndex = index + 1;
      highIndex = index;      
    }

    if (BytesPerWord == 4) {
      assert(c, v->high);

      high = storeLocal(c, 1, v->high, highIndex, false);
    } else {
      high = 0;
    }

    index = lowIndex;
  } else {
    high = v->high;
  }

  v = maybeBuddy(c, v);
  v->high = high;

  Local* local = c->locals + index;
  local->value = v;

  if (DebugFrame) {
    fprintf(stderr, "store local %p at %d\n", local->value, index);
  }

  local->value->home = frameIndex(c, index);

  return v;
}

Value*
loadLocal(Context* c, unsigned footprint, unsigned index)
{
  assert(c, index + footprint <= c->localFootprint);

  if (footprint > 1) {
    assert(c, footprint == 2);

    if (not c->arch->bigEndian()) {
      ++ index;
    }
  }

  assert(c, c->locals[index].value);
  assert(c, c->locals[index].value->home >= 0);

  if (DebugFrame) {
    fprintf(stderr, "load local %p at %d\n", c->locals[index].value, index);
  }

  return c->locals[index].value;
}

void
appendCombine(Context* c, TernaryOperation type,
              unsigned firstSize, Value* first,
              unsigned secondSize, Value* second,
              unsigned resultSize, Value* result)
{
  bool thunk;
  uint8_t firstTypeMask;
  uint64_t firstRegisterMask;
  uint8_t secondTypeMask;
  uint64_t secondRegisterMask;

  c->arch->planSource(type, firstSize, &firstTypeMask, &firstRegisterMask,
                secondSize, &secondTypeMask, &secondRegisterMask,
                resultSize, &thunk);

  if (thunk) {
    Stack* oldStack = c->stack;

    ::push(c, ceiling(secondSize, BytesPerWord), second, false);
    ::push(c, ceiling(firstSize, BytesPerWord), first, false);

    Stack* argumentStack = c->stack;
    c->stack = oldStack;

    appendCall
      (c, value(c, constantSite(c, c->client->getThunk(type, firstSize, resultSize))),
       0, 0, result, resultSize, argumentStack,
       ceiling(secondSize, BytesPerWord) + ceiling(firstSize, BytesPerWord),
       0);
  } else {
    append
      (c, new (c->zone->allocate(sizeof(CombineEvent)))
       CombineEvent
       (c, type,
        firstSize, first,
        secondSize, second,
        resultSize, result,
        SiteMask(firstTypeMask, firstRegisterMask, AnyFrameIndex),
        SiteMask(firstTypeMask, firstRegisterMask >> 32, AnyFrameIndex),
        SiteMask(secondTypeMask, secondRegisterMask, AnyFrameIndex),
        SiteMask(secondTypeMask, secondRegisterMask >> 32, AnyFrameIndex)));
  }
}

class TranslateEvent: public Event {
 public:
  TranslateEvent(Context* c, BinaryOperation type, unsigned size, unsigned resSize, Value* value,
                 Value* result,
                 const SiteMask& valueLowMask,
                 const SiteMask& valueHighMask):
    Event(c), type(type), size(size), resSize(resSize), value(value), result(result)
  {
    bool condensed = c->arch->condensedAddressing();

    addRead(c, this, value, read(c, valueLowMask, condensed ? result : 0));
    if (size > BytesPerWord) {
      grow(c, result);
      addRead(c, this, value->high, read
              (c, valueHighMask, condensed ? result->high : 0));
    }
  }

  virtual const char* name() {
    return "TranslateEvent";
  }

  virtual void compile(Context* c) {
    uint8_t aTypeMask = value->source->type(c);
    uint8_t bTypeMask;
    uint64_t aRegisterMask = (registerMask(value->high) << 32) | registerMask(value);
    uint64_t bRegisterMask;
    
    c->arch->planDestination(type, size, &aTypeMask, &aRegisterMask, resSize, &bTypeMask, &bRegisterMask);
    SiteMask resultLowMask(bTypeMask, bRegisterMask, AnyFrameIndex);
    SiteMask resultHighMask(bTypeMask, bRegisterMask >> 32, AnyFrameIndex);
    
    Site* low = getTarget(c, value, result, resultLowMask);
    Site* high
      = (size > BytesPerWord
         ? getTarget(c, value->high, result->high, resultHighMask)
         : 0);

    apply(c, type,
          size, value->source, source(value->high),
          size, low, high);

    for (Read* r = reads; r; r = r->eventNext) {
      popRead(c, this, r->value);
    }

    low->thaw(c, value);
    if (size > BytesPerWord) {
      high->thaw(c, value->high);
    }

    if (live(result)) {
      addSite(c, result, low);
      if (size > BytesPerWord and live(result->high)) {
        addSite(c, result->high, high);
      }
    }
  }

  BinaryOperation type;
  unsigned size;
  unsigned resSize;
  Value* value;
  Value* result;
  Read* resultRead;
  SiteMask resultLowMask;
  SiteMask resultHighMask;
};

void
appendTranslate(Context* c, BinaryOperation type, unsigned firstSize, Value* first,
                unsigned resultSize, Value* result)
{
  bool thunk;
  uint8_t firstTypeMask;
  uint64_t firstRegisterMask;

  c->arch->planSource(type, firstSize, &firstTypeMask, &firstRegisterMask,
                resultSize, &thunk);

  if (thunk) {
    Stack* oldStack = c->stack;

    ::push(c, ceiling(firstSize, BytesPerWord), first);

    Stack* argumentStack = c->stack;
    c->stack = oldStack;

    appendCall
      (c, value(c, constantSite(c, c->client->getThunk(type, firstSize, resultSize))),
       0, 0, result, resultSize, argumentStack,
       ceiling(firstSize, BytesPerWord), 0);
  } else {
    append(c, new (c->zone->allocate(sizeof(TranslateEvent)))
           TranslateEvent
           (c, type, firstSize, resultSize, first, result,
            SiteMask(firstTypeMask, firstRegisterMask, AnyFrameIndex),
            SiteMask(firstTypeMask, firstRegisterMask >> 32, AnyFrameIndex)));
  }
}

class BarrierEvent: public Event {
 public:
  BarrierEvent(Context* c, Operation op):
    Event(c), op(op)
  { }

  virtual const char* name() {
    return "BarrierEvent";
  }

  virtual void compile(Context* c) {
    c->assembler->apply(op);
  }

  Operation op;
};

void
appendBarrier(Context* c, Operation op)
{
  append(c, new (c->zone->allocate(sizeof(BarrierEvent))) BarrierEvent(c, op));
}

class MemoryEvent: public Event {
 public:
  MemoryEvent(Context* c, Value* base, int displacement, Value* index,
              unsigned scale, Value* result):
    Event(c), base(base), displacement(displacement), index(index),
    scale(scale), result(result)
  {
    addRead(c, this, base, generalRegisterRead(c));
    if (index) {
      addRead(c, this, index, generalRegisterOrConstantRead(c));
    }
  }

  virtual const char* name() {
    return "MemoryEvent";
  }

  virtual void compile(Context* c) {
    int indexRegister;
    int displacement = this->displacement;
    unsigned scale = this->scale;
    if (index) {
      ConstantSite* constant = findConstantSite(c, index);

      if (constant) {
        indexRegister = NoRegister;
        displacement += (constant->value->value() * scale);
        scale = 1;
      } else {
        assert(c, index->source->type(c) == RegisterOperand);
        indexRegister = static_cast<RegisterSite*>(index->source)->number;
      }
    } else {
      indexRegister = NoRegister;
    }
    assert(c, base->source->type(c) == RegisterOperand);
    int baseRegister = static_cast<RegisterSite*>(base->source)->number;

    popRead(c, this, base);
    if (index) {
      if (BytesPerWord == 8 and indexRegister != NoRegister) {
        apply(c, Move, 4, index->source, 0, 8, index->source, 0);
      }

      popRead(c, this, index);
    }

    Site* site = memorySite
      (c, baseRegister, displacement, indexRegister, scale);

    Site* low;
    if (result->high) {
      Site* high = site->copyHigh(c);
      low = site->copyLow(c);

      result->high->target = high;
      addSite(c, result->high, high);
    } else {
      low = site;
    }

    result->target = low;
    addSite(c, result, low);
  }

  Value* base;
  int displacement;
  Value* index;
  unsigned scale;
  Value* result;
};

void
appendMemory(Context* c, Value* base, int displacement, Value* index,
             unsigned scale, Value* result)
{
  append(c, new (c->zone->allocate(sizeof(MemoryEvent)))
         MemoryEvent(c, base, displacement, index, scale, result));
}

class BranchEvent: public Event {
 public:
  BranchEvent(Context* c, UnaryOperation type, Value* address, bool exit):
    Event(c), type(type), address(address), exit(exit)
  {
    address->addPredecessor(c, this);

    bool thunk;
    uint8_t typeMask;
    uint64_t registerMask;
    
    c->arch->plan(type, BytesPerWord, &typeMask, &registerMask, &thunk);

    assert(c, not thunk);

    addRead(c, this, address, read
            (c, SiteMask(typeMask, registerMask, AnyFrameIndex)));
  }

  virtual const char* name() {
    return "BranchEvent";
  }

  virtual void compile(Context* c) {
    bool jump;
    UnaryOperation type = this->type;
    if (type != Jump) {
      switch (c->constantCompare) {
      case CompareLess:
        switch (type) {
        case JumpIfLess:
        case JumpIfLessOrEqual:
        case JumpIfNotEqual:
          jump = true;
          type = Jump;
          break;

        default:
          jump = false;
        }
        break;

      case CompareGreater:
        switch (type) {
        case JumpIfGreater:
        case JumpIfGreaterOrEqual:
        case JumpIfNotEqual:
          jump = true;
          type = Jump;
          break;

        default:
          jump = false;
        }
        break;

      case CompareEqual:
        switch (type) {
        case JumpIfEqual:
        case JumpIfLessOrEqual:
        case JumpIfGreaterOrEqual:
          jump = true;
          type = Jump;
          break;

        default:
          jump = false;
        }
        break;

      case CompareNone:
        jump = true;
        break;

      default: abort(c);
      }
    } else {
      jump = true;
    }

    if (jump and not unreachable(this)) {
      apply(c, type, BytesPerWord, address->source, 0);
    }

    popRead(c, this, address);
  }

  virtual bool isBranch() { return true; }

  virtual bool allExits() {
    return type == Jump and (exit or unreachable(this));
  }

  UnaryOperation type;
  Value* address;
  bool exit;
};

void
appendBranch(Context* c, UnaryOperation type, Value* address,
             bool exit = false)
{
  append(c, new (c->zone->allocate(sizeof(BranchEvent)))
         BranchEvent(c, type, address, exit));
}

class BoundsCheckEvent: public Event {
 public:
  BoundsCheckEvent(Context* c, Value* object, unsigned lengthOffset,
                   Value* index, intptr_t handler):
    Event(c), object(object), lengthOffset(lengthOffset), index(index),
    handler(handler)
  {
    addRead(c, this, object, generalRegisterRead(c));
    addRead(c, this, index, generalRegisterOrConstantRead(c));
  }

  virtual const char* name() {
    return "BoundsCheckEvent";
  }

  virtual void compile(Context* c) {
    Assembler* a = c->assembler;

    ConstantSite* constant = findConstantSite(c, index);
    CodePromise* nextPromise = codePromise
      (c, static_cast<Promise*>(0));
    CodePromise* outOfBoundsPromise = 0;

    if (constant) {
      expect(c, constant->value->value() >= 0);      
    } else {
      outOfBoundsPromise = codePromise(c, static_cast<Promise*>(0));

      apply(c, Compare, 4, constantSite(c, resolved(c, 0)), 0,
            4, index->source, 0);

      Assembler::Constant outOfBoundsConstant(outOfBoundsPromise);
      a->apply
        (JumpIfLess, BytesPerWord, ConstantOperand, &outOfBoundsConstant);
    }

    assert(c, object->source->type(c) == RegisterOperand);
    MemorySite length(static_cast<RegisterSite*>(object->source)->number,
                      lengthOffset, NoRegister, 1);
    length.acquired = true;

    apply(c, Compare, 4, index->source, 0, 4, &length, 0);

    Assembler::Constant nextConstant(nextPromise);
    a->apply(JumpIfGreater, BytesPerWord, ConstantOperand, &nextConstant);

    if (constant == 0) {
      outOfBoundsPromise->offset = a->offset();
    }

    Assembler::Constant handlerConstant(resolved(c, handler));
    a->apply(Call, BytesPerWord, ConstantOperand, &handlerConstant);

    nextPromise->offset = a->offset();

    popRead(c, this, object);
    popRead(c, this, index);
  }

  Value* object;
  unsigned lengthOffset;
  Value* index;
  intptr_t handler;
};

void
appendBoundsCheck(Context* c, Value* object, unsigned lengthOffset,
                  Value* index, intptr_t handler)
{
  append(c, new (c->zone->allocate(sizeof(BoundsCheckEvent)))
         BoundsCheckEvent(c, object, lengthOffset, index, handler));
}

class FrameSiteEvent: public Event {
 public:
  FrameSiteEvent(Context* c, Value* value, int index):
    Event(c), value(value), index(index)
  { }

  virtual const char* name() {
    return "FrameSiteEvent";
  }

  virtual void compile(Context* c) {
    if (live(value)) {
      addSite(c, value, frameSite(c, index));
    }
  }

  Value* value;
  int index;
};

void
appendFrameSite(Context* c, Value* value, int index)
{
  append(c, new (c->zone->allocate(sizeof(FrameSiteEvent)))
         FrameSiteEvent(c, value, index));
}

unsigned
frameFootprint(Context* c, Stack* s)
{
  return c->localFootprint + (s ? (s->index + 1) : 0);
}

void
visit(Context* c, Link* link)
{
  //   fprintf(stderr, "visit link from %d to %d fork %p junction %p\n",
  //           link->predecessor->logicalInstruction->index,
  //           link->successor->logicalInstruction->index,
  //           link->forkState,
  //           link->junctionState);

  ForkState* forkState = link->forkState;
  if (forkState) {
    for (unsigned i = 0; i < forkState->readCount; ++i) {
      ForkElement* p = forkState->elements + i;
      Value* v = p->value;
      v->reads = p->read->nextTarget();
      //       fprintf(stderr, "next read %p for %p from %p\n", v->reads, v, p->read);
      if (not live(v)) {
        clearSites(c, v);
      }
    }
  }

  JunctionState* junctionState = link->junctionState;
  if (junctionState) {
    for (unsigned i = 0; i < junctionState->frameFootprint; ++i) {
      StubReadPair* p = junctionState->reads + i;
      
      if (p->value and p->value->reads) {
        assert(c, p->value->reads == p->read);
        popRead(c, 0, p->value);
      }
    }
  }
}

class BuddyEvent: public Event {
 public:
  BuddyEvent(Context* c, Value* original, Value* buddy):
    Event(c), original(original), buddy(buddy)
  {
    addRead(c, this, original, read(c, SiteMask(~0, ~0, AnyFrameIndex)));
  }

  virtual const char* name() {
    return "BuddyEvent";
  }

  virtual void compile(Context* c) {
    //     fprintf(stderr, "original %p buddy %p\n", original, buddy);
    assert(c, hasSite(original));

    addBuddy(original, buddy);

    popRead(c, this, original);
  }

  Value* original;
  Value* buddy;
};

void
appendBuddy(Context* c, Value* original, Value* buddy)
{
  append(c, new (c->zone->allocate(sizeof(BuddyEvent)))
         BuddyEvent(c, original, buddy));
}

class SaveLocalsEvent: public Event {
 public:
  SaveLocalsEvent(Context* c):
    Event(c)
  {
    saveLocals(c, this);
  }

  virtual const char* name() {
    return "SaveLocalsEvent";
  }

  virtual void compile(Context* c) {
    for (Read* r = reads; r; r = r->eventNext) {
      popRead(c, this, r->value);
    }
  }
};

void
appendSaveLocals(Context* c)
{
  append(c, new (c->zone->allocate(sizeof(SaveLocalsEvent)))
         SaveLocalsEvent(c));
}

class CleanLocalsEvent: public Event {
 public:
  CleanLocalsEvent(Context* c):
    Event(c)
  { }

  virtual const char* name() {
    return "CleanLocalsEvent";
  }

  virtual void compile(Context* c) {
    for (FrameIterator it(c, 0, c->locals); it.hasMore();) {
      FrameIterator::Element e = it.next(c);
      clean(c, e.value, 0);
    }
  }
};

void
appendCleanLocals(Context* c)
{
  append(c, new (c->zone->allocate(sizeof(CleanLocalsEvent)))
         CleanLocalsEvent(c));
}

class DummyEvent: public Event {
 public:
  DummyEvent(Context* c):
    Event(c)
  { }

  virtual const char* name() {
    return "DummyEvent";
  }

  virtual void compile(Context*) { }
};

void
appendDummy(Context* c)
{
  Stack* stack = c->stack;
  Local* locals = c->locals;
  LogicalInstruction* i = c->logicalCode[c->logicalIp];

  c->stack = i->stack;
  c->locals = i->locals;

  append(c, new (c->zone->allocate(sizeof(DummyEvent))) DummyEvent(c));

  c->stack = stack;
  c->locals = locals;  
}

void
append(Context* c, Event* e)
{
  LogicalInstruction* i = c->logicalCode[c->logicalIp];
  if (c->stack != i->stack or c->locals != i->locals) {
    appendDummy(c);
  }

  if (DebugAppend) {
    fprintf(stderr, " -- append %s at %d with %d stack before\n",
            e->name(), e->logicalInstruction->index, c->stack ?
            c->stack->index + 1 : 0);
  }

  if (c->lastEvent) {
    c->lastEvent->next = e;
  } else {
    c->firstEvent = e;
  }
  c->lastEvent = e;

  Event* p = c->predecessor;
  if (p) {
    if (DebugAppend) {
      fprintf(stderr, "%d precedes %d\n", p->logicalInstruction->index,
              e->logicalInstruction->index);
    }

    Link* link = ::link(c, p, e->predecessors, e, p->successors, c->forkState);
    e->predecessors = link;
    p->successors = link;
  }
  c->forkState = 0;

  c->predecessor = e;

  if (e->logicalInstruction->firstEvent == 0) {
    e->logicalInstruction->firstEvent = e;
  }
  e->logicalInstruction->lastEvent = e;
}

bool
acceptMatch(Context* c, Site* s, Read*, const SiteMask& mask)
{
  return s->match(c, mask);
}

bool
isHome(Value* v, int frameIndex)
{
  Value* p = v;
  do {
    if (p->home == frameIndex) {
      return true;
    }
    p = p->buddy;
  } while (p != v);

  return false;
}

bool
acceptForResolve(Context* c, Site* s, Read* read, const SiteMask& mask)
{
  if (acceptMatch(c, s, read, mask) and (not s->frozen(c))) {
    if (s->type(c) == RegisterOperand) {
      return c->availableRegisterCount > ResolveRegisterReserveCount;
    } else {
      assert(c, s->match(c, SiteMask(1 << MemoryOperand, 0, AnyFrameIndex)));

      return isHome(read->value, offsetToFrameIndex
                    (c, static_cast<MemorySite*>(s)->offset));
    }
  } else {
    return false;
  }
}

Site*
pickSourceSite(Context* c, Read* read, Site* target = 0,
               unsigned* cost = 0, uint8_t typeMask = ~0,
               bool intersectRead = true, bool includeBuddies = true,
               bool (*accept)(Context*, Site*, Read*, const SiteMask&)
               = acceptMatch)
{
  SiteMask mask(typeMask, ~0, AnyFrameIndex);

  if (intersectRead) {
    read->intersect(&mask);
  }

  Site* site = 0;
  unsigned copyCost = 0xFFFFFFFF;
  for (SiteIterator it(read->value, includeBuddies); it.hasMore();) {
    Site* s = it.next();
    if (accept(c, s, read, mask)) {
      unsigned v = s->copyCost(c, target);
      if (v < copyCost) {
        site = s;
        copyCost = v;
      }
    }
  }

  if (DebugMoves and site and target) {
    char srcb[256]; site->toString(c, srcb, 256);
    char dstb[256]; target->toString(c, dstb, 256);
    fprintf(stderr, "pick source %s to %s for %p cost %d\n",
            srcb, dstb, read->value, copyCost);
  }

  if (cost) *cost = copyCost;
  return site;
}

Site*
readSource(Context* c, Read* r)
{
  if (DebugReads) {
    char buffer[1024]; sitesToString(c, r->value, buffer, 1024);
    fprintf(stderr, "read source for %p from %s\n", r->value, buffer);
  }

  if (not hasSite(r->value)) return 0;

  Site* site = pickSourceSite(c, r);

  if (site) {
    return site;
  } else {
    Site* target = pickTargetSite(c, r, true);
    unsigned copyCost;
    site = pickSourceSite(c, r, target, &copyCost, ~0, false);
    assert(c, copyCost);
    move(c, r->value, site, target);
    return target;    
  }
}

void
propagateJunctionSites(Context* c, Event* e, Site** sites)
{
  for (Link* pl = e->predecessors; pl; pl = pl->nextPredecessor) {
    Event* p = pl->predecessor;
    if (p->junctionSites == 0) {
      p->junctionSites = sites;
      for (Link* sl = p->successors; sl; sl = sl->nextSuccessor) {
        Event* s = sl->successor;
        propagateJunctionSites(c, s, sites);
      }
    }
  }
}

void
propagateJunctionSites(Context* c, Event* e)
{
  for (Link* sl = e->successors; sl; sl = sl->nextSuccessor) {
    Event* s = sl->successor;
    if (s->predecessors->nextPredecessor) {
      unsigned size = sizeof(Site*) * frameFootprint(c, e->stackAfter);
      Site** junctionSites = static_cast<Site**>
        (c->zone->allocate(size));
      memset(junctionSites, 0, size);

      propagateJunctionSites(c, s, junctionSites);
      break;
    }
  }
}

class SiteRecord {
 public:
  SiteRecord(Site* site, Value* value):
    site(site), value(value)
  { }

  SiteRecord() { }

  Site* site;
  Value* value;
};

class SiteRecordList {
 public:
  SiteRecordList(SiteRecord* records, unsigned capacity):
    records(records), index(0), capacity(capacity)
  { }

  SiteRecord* records;
  unsigned index;
  unsigned capacity;
};

void
freeze(Context* c, SiteRecordList* frozen, Site* s, Value* v)
{
  assert(c, frozen->index < frozen->capacity);

  s->freeze(c, v);
  new (frozen->records + (frozen->index ++)) SiteRecord(s, v);
}

void
thaw(Context* c, SiteRecordList* frozen)
{
  while (frozen->index) {
    SiteRecord* sr = frozen->records + (-- frozen->index);
    sr->site->thaw(c, sr->value);
  }
}

Site*
acquireSite(Context* c, SiteRecordList* frozen, Site* target, Value* v,
            Read* r, bool pickSource)
{
  assert(c, hasSite(v));

  unsigned copyCost;
  Site* source;
  if (pickSource) {
    source = pickSourceSite(c, r, target, &copyCost, ~0, false);
  } else {
    copyCost = 0;
    source = target;
  }

  if (copyCost) {
    target = target->copy(c);
    move(c, v, source, target);
  } else {
    target = source;
  }

  freeze(c, frozen, target, v);

  return target;
}

bool
resolveOriginalSites(Context* c, Event* e, SiteRecordList* frozen,
                     Site** sites)
{
  bool complete = true;
  for (FrameIterator it(c, e->stackAfter, e->localsAfter); it.hasMore();) {
    FrameIterator::Element el = it.next(c);
    Value* v = el.value;
    Read* r = live(v);

    if (r) {
      if (sites[el.localIndex]) {
        if (DebugControl) {
          char buffer[256];
          sites[el.localIndex]->toString(c, buffer, 256);
          fprintf(stderr, "resolve original %s for %p local %d frame %d\n",
                  buffer, el.value, el.localIndex, frameIndex(c, &el));
        }

        acquireSite(c, frozen, sites[el.localIndex], v, r, true);
      } else {
        complete = false;
      }
    }
  }

  return complete;
}

bool
resolveSourceSites(Context* c, Event* e, SiteRecordList* frozen, Site** sites)
{
  bool complete = true;
  for (FrameIterator it(c, e->stackAfter, e->localsAfter); it.hasMore();) {
    FrameIterator::Element el = it.next(c);
    Value* v = el.value;
    Read* r = live(v);

    if (r and sites[el.localIndex] == 0) {
      const uint32_t mask = (1 << RegisterOperand) | (1 << MemoryOperand);

      Site* s = pickSourceSite
        (c, r, 0, 0, mask, true, false, acceptForResolve);
      if (s == 0) {
        s = pickSourceSite(c, r, 0, 0, mask, false, false, acceptForResolve);
      }

      if (s) {
        if (DebugControl) {
          char buffer[256]; s->toString(c, buffer, 256);
          fprintf(stderr, "resolve source %s from %p local %d frame %d\n",
                  buffer, v, el.localIndex, frameIndex(c, &el));
        }

        sites[el.localIndex] = acquireSite(c, frozen, s, v, r, false)->copy(c);
      } else {
        complete = false;
      }
    }
  }

  return complete;
}

void
resolveTargetSites(Context* c, Event* e, SiteRecordList* frozen, Site** sites)
{
  for (FrameIterator it(c, e->stackAfter, e->localsAfter); it.hasMore();) {
    FrameIterator::Element el = it.next(c);
    Value* v = el.value;
    Read* r = live(v);

    if (r and sites[el.localIndex] == 0) {
      const uint32_t mask = (1 << RegisterOperand) | (1 << MemoryOperand);

      bool useTarget = false;
      Site* s = pickSourceSite(c, r, 0, 0, mask, true, true, acceptForResolve);
      if (s == 0) {
        s = pickSourceSite(c, r, 0, 0, mask, false, true, acceptForResolve);
        if (s == 0) {
          s = pickTargetSite(c, r, false, ResolveRegisterReserveCount);
          useTarget = true;
        }
      }

      if (DebugControl) {
        char buffer[256]; s->toString(c, buffer, 256);
        fprintf(stderr, "resolve target %s for %p local %d frame %d\n",
                buffer, el.value, el.localIndex, frameIndex(c, &el));
      }

      Site* acquired = acquireSite(c, frozen, s, v, r, useTarget)->copy(c);

      sites[el.localIndex] = (useTarget ? s : acquired->copy(c));
    }
  }
}

void
resolveJunctionSites(Context* c, Event* e, SiteRecordList* frozen)
{
  bool complete;
  if (e->junctionSites) {
    complete = resolveOriginalSites(c, e, frozen, e->junctionSites);
  } else {
    propagateJunctionSites(c, e);
    complete = false;
  }

  if (e->junctionSites) {
    if (not complete) {
      complete = resolveSourceSites(c, e, frozen, e->junctionSites);
      if (not complete) {
        resolveTargetSites(c, e, frozen, e->junctionSites);
      }
    }

    if (DebugControl) {
      fprintf(stderr, "resolved junction sites %p at %d\n",
              e->junctionSites, e->logicalInstruction->index);
    }
  }
}

void
resolveBranchSites(Context* c, Event* e, SiteRecordList* frozen)
{
  if (e->successors->nextSuccessor and e->junctionSites == 0) {
    unsigned footprint = frameFootprint(c, e->stackAfter);
    Site* branchSites[footprint];
    memset(branchSites, 0, sizeof(Site*) * footprint);

    if (not resolveSourceSites(c, e, frozen, branchSites)) {
      resolveTargetSites(c, e, frozen, branchSites);
    }
  }
}

void
captureBranchSnapshots(Context* c, Event* e)
{
  if (e->successors->nextSuccessor) {
    for (FrameIterator it(c, e->stackAfter, e->localsAfter); it.hasMore();) {
      FrameIterator::Element el = it.next(c);
      e->snapshots = makeSnapshots(c, el.value, e->snapshots);
    }

    for (Cell* sv = e->successors->forkState->saved; sv; sv = sv->next) {
      e->snapshots = makeSnapshots
        (c, static_cast<Value*>(sv->value), e->snapshots);
    }

    if (DebugControl) {
      fprintf(stderr, "captured snapshots %p at %d\n",
              e->snapshots, e->logicalInstruction->index);
    }
  }
}

void
populateSiteTables(Context* c, Event* e, SiteRecordList* frozen)
{
  resolveJunctionSites(c, e, frozen);

  resolveBranchSites(c, e, frozen);

  captureBranchSnapshots(c, e);
}

void
setSites(Context* c, Value* v, Site* s)
{
  assert(c, live(v));

  for (; s; s = s->next) {
    addSite(c, v, s->copy(c));
  }

  if (DebugControl) {
    char buffer[256]; sitesToString(c, v->sites, buffer, 256);
    fprintf(stderr, "set sites %s for %p\n", buffer, v);
  }
}

void
resetFrame(Context* c, Event* e)
{
  for (FrameIterator it(c, e->stackBefore, e->localsBefore); it.hasMore();) {
    FrameIterator::Element el = it.next(c);
    clearSites(c, el.value);
  }
}

void
setSites(Context* c, Event* e, Site** sites)
{
  resetFrame(c, e);

  for (FrameIterator it(c, e->stackBefore, e->localsBefore); it.hasMore();) {
    FrameIterator::Element el = it.next(c);
    if (sites[el.localIndex]) {
      if (live(el.value)) {
        setSites(c, el.value, sites[el.localIndex]);
      }
    }
  }
}

void
removeBuddies(Context* c)
{
  for (FrameIterator it(c, c->stack, c->locals); it.hasMore();) {
    FrameIterator::Element el = it.next(c);
    removeBuddy(c, el.value);
  }
}

void
restore(Context* c, Event* e, Snapshot* snapshots)
{
  for (Snapshot* s = snapshots; s; s = s->next) {
    //     char buffer[256]; sitesToString(c, s->sites, buffer, 256);
    //     fprintf(stderr, "restore %p buddy %p sites %s live %p\n",
    //             s->value, s->value->buddy, buffer, live(s->value));

    s->value->buddy = s->buddy;
  }

  resetFrame(c, e);

  for (Snapshot* s = snapshots; s; s = s->next) {
    if (live(s->value)) {
      if (live(s->value) and s->sites and s->value->sites == 0) {
        setSites(c, s->value, s->sites);
      }
    }
  }
}

void
populateSources(Context* c, Event* e)
{
  SiteRecord frozenRecords[e->readCount];
  SiteRecordList frozen(frozenRecords, e->readCount);
  for (Read* r = e->reads; r; r = r->eventNext) {
    r->value->source = readSource(c, r);
    if (r->value->source) {
      if (DebugReads) {
        char buffer[256]; r->value->source->toString(c, buffer, 256);
        fprintf(stderr, "freeze source %s for %p\n",
                buffer, r->value);
      }

      freeze(c, &frozen, r->value->source, r->value);
    }
  }

  thaw(c, &frozen);
}

void
setStubRead(Context* c, StubReadPair* p, Value* v)
{
  if (v) {
    StubRead* r = stubRead(c);
    if (DebugReads) {
      fprintf(stderr, "add stub read %p to %p\n", r, v);
    }
    addRead(c, 0, v, r);

    p->value = v;
    p->read = r;
  }
}

void
populateJunctionReads(Context* c, Link* link)
{
  JunctionState* state = new
    (c->zone->allocate
     (sizeof(JunctionState)
      + (sizeof(StubReadPair) * frameFootprint(c, c->stack))))
    JunctionState(frameFootprint(c, c->stack));

  memset(state->reads, 0, sizeof(StubReadPair) * frameFootprint(c, c->stack));

  link->junctionState = state;

  for (FrameIterator it(c, c->stack, c->locals); it.hasMore();) {
    FrameIterator::Element e = it.next(c);
    setStubRead(c, state->reads + e.localIndex, e.value);
  }
}

void
updateJunctionReads(Context* c, JunctionState* state)
{
  for (FrameIterator it(c, c->stack, c->locals); it.hasMore();) {
    FrameIterator::Element e = it.next(c);
    StubReadPair* p = state->reads + e.localIndex;
    if (p->value and p->read->read == 0) {
      Read* r = live(e.value);
      if (r) {
        if (DebugReads) {
          fprintf(stderr, "stub read %p for %p valid: %p\n",
                  p->read, p->value, r);
        }
        p->read->read = r;
      }
    }
  }

  for (unsigned i = 0; i < frameFootprint(c, c->stack); ++i) {
    StubReadPair* p = state->reads + i;
    if (p->value and p->read->read == 0) {
      if (DebugReads) {
        fprintf(stderr, "stub read %p for %p invalid\n", p->read, p->value);
      }
      p->read->valid_ = false;
    }
  }
}

LogicalInstruction*
next(Context* c, LogicalInstruction* i)
{
  for (unsigned n = i->index + 1; n < c->logicalCodeLength; ++n) {
    i = c->logicalCode[n];
    if (i) return i;
  }
  return 0;
}

class Block {
 public:
  Block(Event* head):
    head(head), nextBlock(0), nextInstruction(0), assemblerBlock(0), start(0)
  { }

  Event* head;
  Block* nextBlock;
  LogicalInstruction* nextInstruction;
  Assembler::Block* assemblerBlock;
  unsigned start;
};

Block*
block(Context* c, Event* head)
{
  return new (c->zone->allocate(sizeof(Block))) Block(head);
}

unsigned
compile(Context* c)
{
  if (c->logicalCode[c->logicalIp]->lastEvent == 0) {
    appendDummy(c);
  }

  Assembler* a = c->assembler;

  Block* firstBlock = block(c, c->firstEvent);
  Block* block = firstBlock;

  a->allocateFrame(c->alignedFrameSize);

  for (Event* e = c->firstEvent; e; e = e->next) {
    if (DebugCompile) {
      fprintf(stderr,
              " -- compile %s at %d with %d preds %d succs %d stack\n",
              e->name(), e->logicalInstruction->index,
              countPredecessors(e->predecessors),
              countSuccessors(e->successors),
              e->stackBefore ? e->stackBefore->index + 1 : 0);
    }

    e->block = block;

    c->stack = e->stackBefore;
    c->locals = e->localsBefore;

    if (e->logicalInstruction->machineOffset == 0) {
      e->logicalInstruction->machineOffset = a->offset();
    }

    if (e->predecessors) {
      visit(c, lastPredecessor(e->predecessors));

      Event* first = e->predecessors->predecessor;
      if (e->predecessors->nextPredecessor) {
        for (Link* pl = e->predecessors;
             pl->nextPredecessor;
             pl = pl->nextPredecessor)
        {
          updateJunctionReads(c, pl->junctionState);
        }

        if (DebugControl) {
          fprintf(stderr, "set sites to junction sites %p at %d\n",
                  first->junctionSites, first->logicalInstruction->index);
        }

        setSites(c, e, first->junctionSites);
        removeBuddies(c);
      } else if (first->successors->nextSuccessor) {
        if (DebugControl) {
          fprintf(stderr, "restore snapshots %p at %d\n",
                  first->snapshots, first->logicalInstruction->index);
        }

        restore(c, e, first->snapshots);
      }
    }

    unsigned footprint = frameFootprint(c, e->stackAfter);
    SiteRecord frozenRecords[footprint];
    SiteRecordList frozen(frozenRecords, footprint);

    bool branch = e->isBranch();
    if (branch and e->successors) {
      populateSiteTables(c, e, &frozen);
    }

    populateSources(c, e);

    thaw(c, &frozen);

    e->compile(c);

    if ((not branch) and e->successors) {
      populateSiteTables(c, e, &frozen);
      thaw(c, &frozen);
    }

    if (e->visitLinks) {
      for (Cell* cell = reverseDestroy(e->visitLinks); cell; cell = cell->next)
      {
        visit(c, static_cast<Link*>(cell->value));
      }
      e->visitLinks = 0;
    }

    for (CodePromise* p = e->promises; p; p = p->next) {
      p->offset = a->offset();
    }
    
    LogicalInstruction* nextInstruction = next(c, e->logicalInstruction);
    if (e->next == 0
        or (e->next->logicalInstruction != e->logicalInstruction
            and (e->next->logicalInstruction != nextInstruction
                 or e != e->logicalInstruction->lastEvent)))
    {
      Block* b = e->logicalInstruction->firstEvent->block;

      while (b->nextBlock) {
        b = b->nextBlock;
      }

      if (b != block) {
        b->nextBlock = block;
      }

      block->nextInstruction = nextInstruction;
      block->assemblerBlock = a->endBlock(e->next != 0);

      if (e->next) {
        block = ::block(c, e->next);
      }
    }
  }

  block = firstBlock;
  while (block->nextBlock or block->nextInstruction) {
    Block* next = block->nextBlock
      ? block->nextBlock
      : block->nextInstruction->firstEvent->block;

    next->start = block->assemblerBlock->resolve
      (block->start, next->assemblerBlock);

    block = next;
  }

  return block->assemblerBlock->resolve(block->start, 0);
}

unsigned
count(Stack* s)
{
  unsigned c = 0;
  while (s) {
    ++ c;
    s = s->next;
  }
  return c;
}

void
restore(Context* c, ForkState* state)
{
  for (unsigned i = 0; i < state->readCount; ++i) {
    ForkElement* p = state->elements + i;
    p->value->lastRead = p->read;
    p->read->allocateTarget(c);
  }
}

void
addForkElement(Context* c, Value* v, ForkState* state, unsigned index)
{
  MultiRead* r = multiRead(c);
  if (DebugReads) {
    fprintf(stderr, "add multi read %p to %p\n", r, v);
  }
  addRead(c, 0, v, r);

  ForkElement* p = state->elements + index;
  p->value = v;
  p->read = r;
}

ForkState*
saveState(Context* c)
{
  unsigned elementCount = frameFootprint(c, c->stack) + count(c->saved);

  ForkState* state = new
    (c->zone->allocate
     (sizeof(ForkState) + (sizeof(ForkElement) * elementCount)))
    ForkState(c->stack, c->locals, c->saved, c->predecessor, c->logicalIp);

  if (c->predecessor) {
    c->forkState = state;

    unsigned count = 0;

    for (FrameIterator it(c, c->stack, c->locals); it.hasMore();) {
      FrameIterator::Element e = it.next(c);
      addForkElement(c, e.value, state, count++);
    }

    for (Cell* sv = c->saved; sv; sv = sv->next) {
      addForkElement(c, static_cast<Value*>(sv->value), state, count++);
    }

    state->readCount = count;
  }

  c->saved = 0;

  return state;
}

void
restoreState(Context* c, ForkState* s)
{
  if (c->logicalCode[c->logicalIp]->lastEvent == 0) {
    appendDummy(c);
  }

  c->stack = s->stack;
  c->locals = s->locals;
  c->predecessor = s->predecessor;
  c->logicalIp = s->logicalIp;

  if (c->predecessor) {
    c->forkState = s;
    restore(c, s);
  }
}

Value*
maybeBuddy(Context* c, Value* v)
{
  if (v->home >= 0) {
    Value* n = value(c);
    appendBuddy(c, v, n);
    return n;
  } else {
    return v;
  }
}

class Client: public Assembler::Client {
 public:
  Client(Context* c): c(c) { }

  virtual int acquireTemporary(uint32_t mask) {
    unsigned cost;
    int r = pickRegisterTarget(c, 0, mask, &cost);
    expect(c, cost < Target::Impossible);
    save(r);
    increment(c, c->registerResources + r);
    return r;
  }

  virtual void releaseTemporary(int r) {
    decrement(c, c->registerResources + r);
  }

  virtual void save(int r) {
    RegisterResource* reg = c->registerResources + r;

    assert(c, reg->referenceCount == 0);
    assert(c, reg->freezeCount == 0);
    assert(c, not reg->reserved);

    if (reg->value) {
      steal(c, reg, 0);
    }
  }

  Context* c;
};

class MyCompiler: public Compiler {
 public:
  MyCompiler(System* s, Assembler* assembler, Zone* zone,
             Compiler::Client* compilerClient):
    c(s, assembler, zone, compilerClient), client(&c)
  {
    assembler->setClient(&client);
  }

  virtual State* saveState() {
    State* s = ::saveState(&c);
    restoreState(s);
    return s;
  }

  virtual void restoreState(State* state) {
    ::restoreState(&c, static_cast<ForkState*>(state));
  }

  virtual Subroutine* startSubroutine() {
    return c.subroutine = new (c.zone->allocate(sizeof(MySubroutine)))
      MySubroutine;
  }

  virtual void endSubroutine(Subroutine* subroutine) {
    appendCleanLocals(&c);
    static_cast<MySubroutine*>(subroutine)->forkState = ::saveState(&c);
  }

  virtual void linkSubroutine(Subroutine* subroutine) {
    restoreState(static_cast<MySubroutine*>(subroutine)->forkState);
  }

  virtual void init(unsigned logicalCodeLength, unsigned parameterFootprint,
                    unsigned localFootprint, unsigned alignedFrameSize)
  {
    c.logicalCodeLength = logicalCodeLength;
    c.parameterFootprint = parameterFootprint;
    c.localFootprint = localFootprint;
    c.alignedFrameSize = alignedFrameSize;

    unsigned frameResourceCount = totalFrameSize(&c);

    c.frameResources = static_cast<FrameResource*>
      (c.zone->allocate(sizeof(FrameResource) * frameResourceCount));
    
    for (unsigned i = 0; i < frameResourceCount; ++i) {
      new (c.frameResources + i) FrameResource;
    }

    unsigned base = frameBase(&c);
    c.frameResources[base + c.arch->returnAddressOffset()].reserved = true;
    c.frameResources[base + c.arch->framePointerOffset()].reserved = true;

    // leave room for logical instruction -1
    unsigned codeSize = sizeof(LogicalInstruction*) * (logicalCodeLength + 1);
    c.logicalCode = static_cast<LogicalInstruction**>
      (c.zone->allocate(codeSize));
    memset(c.logicalCode, 0, codeSize);
    c.logicalCode++;

    c.locals = static_cast<Local*>
      (c.zone->allocate(sizeof(Local) * localFootprint));

    memset(c.locals, 0, sizeof(Local) * localFootprint);

    c.logicalCode[-1] = new 
      (c.zone->allocate(sizeof(LogicalInstruction)))
      LogicalInstruction(-1, c.stack, c.locals);
  }

  virtual void visitLogicalIp(unsigned logicalIp) {
    assert(&c, logicalIp < c.logicalCodeLength);

    if (c.logicalCode[c.logicalIp]->lastEvent == 0) {
      appendDummy(&c);
    }

    Event* e = c.logicalCode[logicalIp]->firstEvent;

    Event* p = c.predecessor;
    if (p) {
      if (DebugAppend) {
        fprintf(stderr, "visit %d pred %d\n", logicalIp,
                p->logicalInstruction->index);
      }

      p->stackAfter = c.stack;
      p->localsAfter = c.locals;

      Link* link = ::link
        (&c, p, e->predecessors, e, p->successors, c.forkState);
      e->predecessors = link;
      p->successors = link;
      c.lastEvent->visitLinks = cons(&c, link, c.lastEvent->visitLinks);

      if (DebugAppend) {
        fprintf(stderr, "populate junction reads for %d to %d\n",
                p->logicalInstruction->index, logicalIp);
      }

      populateJunctionReads(&c, link);
    }

    if (c.subroutine) {
      c.subroutine->forkState
        = c.logicalCode[logicalIp]->subroutine->forkState;
      c.subroutine = 0;
    }

    c.forkState = 0;
  }

  virtual void startLogicalIp(unsigned logicalIp) {
    assert(&c, logicalIp < c.logicalCodeLength);
    assert(&c, c.logicalCode[logicalIp] == 0);

    if (c.logicalCode[c.logicalIp]->lastEvent == 0) {
      appendDummy(&c);
    }

    Event* p = c.predecessor;
    if (p) {
      p->stackAfter = c.stack;
      p->localsAfter = c.locals;
    }

    c.logicalCode[logicalIp] = new 
      (c.zone->allocate(sizeof(LogicalInstruction)))
      LogicalInstruction(logicalIp, c.stack, c.locals);

    bool startSubroutine = c.subroutine != 0;
    if (startSubroutine) {
      c.logicalCode[logicalIp]->subroutine = c.subroutine;
      c.subroutine = 0;
    }

    c.logicalIp = logicalIp;

    if (startSubroutine) {
      // assume all local variables are initialized on entry to a
      // subroutine, since other calls to the subroutine may
      // initialize them:
      unsigned sizeInBytes = sizeof(Local) * c.localFootprint;
      Local* newLocals = static_cast<Local*>(c.zone->allocate(sizeInBytes));
      memcpy(newLocals, c.locals, sizeInBytes);
      c.locals = newLocals;

      for (unsigned li = 0; li < c.localFootprint; ++li) {
        Local* local = c.locals + li;
        if (local->value == 0) {
          initLocal(1, li);
        }
      }
    }
  }

  virtual Promise* machineIp(unsigned logicalIp) {
    return new (c.zone->allocate(sizeof(IpPromise))) IpPromise(&c, logicalIp);
  }

  virtual Promise* poolAppend(intptr_t value) {
    return poolAppendPromise(resolved(&c, value));
  }

  virtual Promise* poolAppendPromise(Promise* value) {
    Promise* p = new (c.zone->allocate(sizeof(PoolPromise)))
      PoolPromise(&c, c.constantCount);

    ConstantPoolNode* constant
      = new (c.zone->allocate(sizeof(ConstantPoolNode)))
      ConstantPoolNode(value);

    if (c.firstConstant) {
      c.lastConstant->next = constant;
    } else {
      c.firstConstant = constant;
    }
    c.lastConstant = constant;
    ++ c.constantCount;

    return p;
  }

  virtual Operand* constant(int64_t value) {
    return promiseConstant(resolved(&c, value));
  }

  virtual Operand* promiseConstant(Promise* value) {
    return ::value(&c, ::constantSite(&c, value));
  }

  virtual Operand* address(Promise* address) {
    return value(&c, ::addressSite(&c, address));
  }

  virtual Operand* memory(Operand* base,
                          int displacement = 0,
                          Operand* index = 0,
                          unsigned scale = 1)
  {
    Value* result = value(&c);

    appendMemory(&c, static_cast<Value*>(base), displacement,
                 static_cast<Value*>(index), scale, result);

    return result;
  }

  virtual Operand* register_(int number) {
    Site* s = registerSite(&c, number);
    return value(&c, s, s);
  }

  Promise* machineIp() {
    return codePromise(&c, c.logicalCode[c.logicalIp]->lastEvent);
  }

  virtual void push(unsigned footprint UNUSED) {
    assert(&c, footprint == 1);

    Value* v = value(&c);
    Stack* s = ::stack(&c, v, c.stack);
    v->home = frameIndex(&c, s->index + c.localFootprint);
    c.stack = s;
  }

  virtual void push(unsigned footprint, Operand* value) {
    ::push(&c, footprint, static_cast<Value*>(value), true);
  }

  virtual void save(unsigned footprint, Operand* value) {
    c.saved = cons(&c, static_cast<Value*>(value), c.saved);
    if (BytesPerWord == 4 and footprint > 1) {
      assert(&c, footprint == 2);
      assert(&c, static_cast<Value*>(value)->high);

      save(1, static_cast<Value*>(value)->high);
    }
  }

  virtual Operand* pop(unsigned footprint) {
    return ::pop(&c, footprint);
  }

  virtual void pushed() {
    Value* v = value(&c);
    appendFrameSite
      (&c, v, frameIndex
       (&c, (c.stack ? c.stack->index : 0) + c.localFootprint));

    Stack* s = ::stack(&c, v, c.stack);
    v->home = frameIndex(&c, s->index + c.localFootprint);
    c.stack = s;
  }

  virtual void popped(unsigned footprint) {
    for (; footprint; -- footprint) {
      assert(&c, c.stack->value == 0 or c.stack->value->home >= 0);

      if (DebugFrame) {
        fprintf(stderr, "popped %p\n", c.stack->value);
      }
      
      c.stack = c.stack->next;
    }
  }

  virtual unsigned topOfStack() {
    return c.stack->index;
  }

  virtual Operand* peek(unsigned footprint, unsigned index) {
    Stack* s = c.stack;
    for (unsigned i = index; i > 0; --i) {
      s = s->next;
    }

    if (footprint > 1) {
      assert(&c, footprint == 2);

      bool bigEndian = c.arch->bigEndian();

#ifndef NDEBUG
      Stack* low;
      Stack* high;
      if (bigEndian) {
        low = s;
        high = s->next;
      } else {
        high = s;
        low = s->next;
      }

      assert(&c, low->value->high == high->value
             and ((BytesPerWord == 8) xor (low->value->high != 0)));
#endif // not NDEBUG

      if (not bigEndian) {
        s = s->next;
      }
    }

    return s->value;
  }

  virtual Operand* call(Operand* address,
                        unsigned flags,
                        TraceHandler* traceHandler,
                        unsigned resultSize,
                        unsigned argumentCount,
                        ...)
  {
    va_list a; va_start(a, argumentCount);

    bool bigEndian = c.arch->bigEndian();

    unsigned footprint = 0;
    unsigned size = BytesPerWord;
    Value* arguments[argumentCount];
    int index = 0;
    for (unsigned i = 0; i < argumentCount; ++i) {
      Value* o = va_arg(a, Value*);
      if (o) {
        if (bigEndian and size > BytesPerWord) {
          arguments[index++] = o->high;
        }
        arguments[index] = o;
        if ((not bigEndian) and size > BytesPerWord) {
          arguments[++index] = o->high;
        }
        size = BytesPerWord;
        ++ index;
      } else {
        size = 8;
      }
      ++ footprint;
    }

    va_end(a);

    Stack* argumentStack = c.stack;
    for (int i = index - 1; i >= 0; --i) {
      argumentStack = ::stack(&c, arguments[i], argumentStack);
    }

    Value* result = value(&c);
    appendCall(&c, static_cast<Value*>(address), flags, traceHandler, result,
               resultSize, argumentStack, index, 0);

    return result;
  }

  virtual Operand* stackCall(Operand* address,
                             unsigned flags,
                             TraceHandler* traceHandler,
                             unsigned resultSize,
                             unsigned argumentFootprint)
  {
    Value* result = value(&c);
    appendCall(&c, static_cast<Value*>(address), flags, traceHandler, result,
               resultSize, c.stack, 0, argumentFootprint);
    return result;
  }

  virtual void return_(unsigned size, Operand* value) {
    appendReturn(&c, size, static_cast<Value*>(value));
  }

  virtual void initLocal(unsigned footprint, unsigned index) {
    assert(&c, index + footprint <= c.localFootprint);

    Value* v = value(&c);

    if (footprint > 1) {
      assert(&c, footprint == 2);

      unsigned highIndex;
      unsigned lowIndex;
      if (c.arch->bigEndian()) {
        highIndex = index + 1;
        lowIndex = index;
      } else {
        lowIndex = index + 1;
        highIndex = index;      
      }

      if (BytesPerWord == 4) {
        initLocal(1, highIndex);
        v->high = c.locals[highIndex].value;
      }

      index = lowIndex;
    }

    if (DebugFrame) {
      fprintf(stderr, "init local %p at %d (%d)\n",
              v, index, frameIndex(&c, index));
    }

    appendFrameSite(&c, v, frameIndex(&c, index));

    Local* local = c.locals + index;
    local->value = v;
    v->home = frameIndex(&c, index);
  }

  virtual void initLocalsFromLogicalIp(unsigned logicalIp) {
    assert(&c, logicalIp < c.logicalCodeLength);

    unsigned footprint = sizeof(Local) * c.localFootprint;
    Local* newLocals = static_cast<Local*>(c.zone->allocate(footprint));
    memset(newLocals, 0, footprint);
    c.locals = newLocals;

    Event* e = c.logicalCode[logicalIp]->firstEvent;
    for (int i = 0; i < static_cast<int>(c.localFootprint); ++i) {
      Local* local = e->localsBefore + i;
      if (local->value) {
        initLocal(1, i);
      }
    }

    for (int i = 0; i < static_cast<int>(c.localFootprint); ++i) {
      Local* local = e->localsBefore + i;
      if (local->value) {
        int highOffset = c.arch->bigEndian() ? 1 : -1;

        if (i + highOffset >= 0
            and i + highOffset < static_cast<int>(c.localFootprint)
            and local->value->high == local[highOffset].value)
        {
          c.locals[i].value->high = c.locals[i + highOffset].value;
        }
      }
    }
  }

  virtual void storeLocal(unsigned footprint, Operand* src, unsigned index) {
    ::storeLocal(&c, footprint, static_cast<Value*>(src), index, true);
  }

  virtual Operand* loadLocal(unsigned footprint, unsigned index) {
    return ::loadLocal(&c, footprint, index);
  }

  virtual void saveLocals() {
    appendSaveLocals(&c);
  }

  virtual void checkBounds(Operand* object, unsigned lengthOffset,
                           Operand* index, intptr_t handler)
  {
    appendBoundsCheck(&c, static_cast<Value*>(object),
                      lengthOffset, static_cast<Value*>(index), handler);
  }

  virtual void store(unsigned srcSize, Operand* src, unsigned dstSize,
                     Operand* dst)
  {
    appendMove(&c, Move, srcSize, srcSize, static_cast<Value*>(src),
               dstSize, static_cast<Value*>(dst));
  }

  virtual Operand* load(unsigned srcSize, unsigned srcSelectSize, Operand* src,
                        unsigned dstSize)
  {
    assert(&c, dstSize >= BytesPerWord);

    Value* dst = value(&c);
    appendMove(&c, Move, srcSize, srcSelectSize, static_cast<Value*>(src),
               dstSize, dst);
    return dst;
  }

  virtual Operand* loadz(unsigned srcSize, unsigned srcSelectSize,
                         Operand* src, unsigned dstSize)
  {
    assert(&c, dstSize >= BytesPerWord);

    Value* dst = value(&c);
    appendMove(&c, MoveZ, srcSize, srcSelectSize, static_cast<Value*>(src),
               dstSize, dst);
    return dst;
  }

  virtual Operand* lcmp(Operand* a, Operand* b) {
    Value* result = value(&c);
    appendCombine(&c, LongCompare, 8, static_cast<Value*>(a),
                  8, static_cast<Value*>(b), 8, result);
    return result;
  }

  virtual void cmp(unsigned size, Operand* a, Operand* b) {
    appendCompare(&c, Compare, size, static_cast<Value*>(a),
                  static_cast<Value*>(b));
  }

  virtual void fcmp(unsigned size, Operand* a, Operand* b) {
  	static_cast<Value*>(a)->type = ValueFloat;
  	static_cast<Value*>(b)->type = ValueFloat;
    appendCompare(&c, FloatCompare, size, static_cast<Value*>(a),
                  static_cast<Value*>(b));
  	//static_cast<Value*>(a)->type = ValueGeneral;
  	//static_cast<Value*>(b)->type = ValueGeneral;
  }
  

  virtual void jl(Operand* address) {
    appendBranch(&c, JumpIfLess, static_cast<Value*>(address));
  }

  virtual void jg(Operand* address) {
    appendBranch(&c, JumpIfGreater, static_cast<Value*>(address));
  }

  virtual void jle(Operand* address) {
    appendBranch(&c, JumpIfLessOrEqual, static_cast<Value*>(address));
  }

  virtual void jge(Operand* address) {
    appendBranch(&c, JumpIfGreaterOrEqual, static_cast<Value*>(address));
  }

  virtual void je(Operand* address) {
    appendBranch(&c, JumpIfEqual, static_cast<Value*>(address));
  }

  virtual void jne(Operand* address) {
    appendBranch(&c, JumpIfNotEqual, static_cast<Value*>(address));
  }
  
  virtual void juo(Operand* address) {
    appendBranch(&c, JumpIfUnordered, static_cast<Value*>(address));
  }

  virtual void jmp(Operand* address) {
    appendBranch(&c, Jump, static_cast<Value*>(address));
  }

  virtual void exit(Operand* address) {
    appendBranch(&c, Jump, static_cast<Value*>(address), true);
  }

  virtual Operand* add(unsigned size, Operand* a, Operand* b) {
    Value* result = value(&c);
    appendCombine(&c, Add, size, static_cast<Value*>(a),
                  size, static_cast<Value*>(b), size, result);
    return result;
  }

  virtual Operand* sub(unsigned size, Operand* a, Operand* b) {
    Value* result = value(&c);
    appendCombine(&c, Subtract, size, static_cast<Value*>(a),
                  size, static_cast<Value*>(b), size, result);
    return result;
  }

  virtual Operand* mul(unsigned size, Operand* a, Operand* b) {
    Value* result = value(&c);
    appendCombine(&c, Multiply, size, static_cast<Value*>(a),
                  size, static_cast<Value*>(b), size, result);
    return result;
  }

  virtual Operand* div(unsigned size, Operand* a, Operand* b)  {
    Value* result = value(&c);
    appendCombine(&c, Divide, size, static_cast<Value*>(a),
                  size, static_cast<Value*>(b), size, result);
    return result;
  }

  virtual Operand* rem(unsigned size, Operand* a, Operand* b) {
    Value* result = value(&c);
    appendCombine(&c, Remainder, size, static_cast<Value*>(a),
                  size, static_cast<Value*>(b), size, result);
    return result;
  }

  virtual Operand* fadd(unsigned size, Operand* a, Operand* b) {
    Value* result = value(&c);
    static_cast<Value*>(a)->type = static_cast<Value*>(b)->type = ValueFloat;
    appendCombine(&c, FloatAdd, size, static_cast<Value*>(a),
                  size, static_cast<Value*>(b), size, result);
    return result;
  }

  virtual Operand* fsub(unsigned size, Operand* a, Operand* b) {
    Value* result = value(&c);
    static_cast<Value*>(a)->type = static_cast<Value*>(b)->type = ValueFloat;
    appendCombine(&c, FloatSubtract, size, static_cast<Value*>(a),
                  size, static_cast<Value*>(b), size, result);
    return result;
  }

  virtual Operand* fmul(unsigned size, Operand* a, Operand* b) {
    Value* result = value(&c);
    static_cast<Value*>(a)->type = static_cast<Value*>(b)->type = ValueFloat;
    appendCombine(&c, FloatMultiply, size, static_cast<Value*>(a),
                  size, static_cast<Value*>(b), size, result);
    return result;
  }

  virtual Operand* fdiv(unsigned size, Operand* a, Operand* b)  {
    Value* result = value(&c);
    static_cast<Value*>(a)->type = static_cast<Value*>(b)->type = ValueFloat;
    appendCombine(&c, FloatDivide, size, static_cast<Value*>(a),
                  size, static_cast<Value*>(b), size, result);
    return result;
  }

  virtual Operand* frem(unsigned size, Operand* a, Operand* b) {
    Value* result = value(&c);
    static_cast<Value*>(a)->type = static_cast<Value*>(b)->type = ValueFloat;
    appendCombine(&c, FloatRemainder, size, static_cast<Value*>(a),
                  size, static_cast<Value*>(b), size, result);
    return result;
  }

  virtual Operand* shl(unsigned size, Operand* a, Operand* b) {
    Value* result = value(&c);
    appendCombine(&c, ShiftLeft, BytesPerWord, static_cast<Value*>(a),
                  size, static_cast<Value*>(b), size, result);
    return result;
  }

  virtual Operand* shr(unsigned size, Operand* a, Operand* b) {
    Value* result = value(&c);
    appendCombine(&c, ShiftRight, BytesPerWord, static_cast<Value*>(a),
                  size, static_cast<Value*>(b), size, result);
    return result;
  }

  virtual Operand* ushr(unsigned size, Operand* a, Operand* b) {
    Value* result = value(&c);
    appendCombine(&c, UnsignedShiftRight, BytesPerWord, static_cast<Value*>(a),
                  size, static_cast<Value*>(b), size, result);
    return result;
  }

  virtual Operand* and_(unsigned size, Operand* a, Operand* b) {
    Value* result = value(&c);
    appendCombine(&c, And, size, static_cast<Value*>(a),
                  size, static_cast<Value*>(b), size, result);
    return result;
  }

  virtual Operand* or_(unsigned size, Operand* a, Operand* b) {
    Value* result = value(&c);
    appendCombine(&c, Or, size, static_cast<Value*>(a),
                  size, static_cast<Value*>(b), size, result);
    return result;
  }

  virtual Operand* xor_(unsigned size, Operand* a, Operand* b) {
    Value* result = value(&c);
    appendCombine(&c, Xor, size, static_cast<Value*>(a),
                  size, static_cast<Value*>(b), size, result);
    return result;
  }

  virtual Operand* neg(unsigned size, Operand* a) {
    Value* result = value(&c);
    appendTranslate(&c, Negate, size, static_cast<Value*>(a), size, result);
    return result;
  }

  virtual Operand* fneg(unsigned size, Operand* a) {
    Value* result = value(&c);
    static_cast<Value*>(a)->type = ValueFloat;
    appendTranslate(&c, FloatNegate, size, static_cast<Value*>(a), size, result);
    return result;
  }
  
  virtual Operand* operation(BinaryOperation op, unsigned aSize, unsigned resSize, Operand* a) {
  	Value* result = value(&c);
  	static_cast<Value*>(a)->type = ValueFloat;
  	appendTranslate(&c, op, aSize, static_cast<Value*>(a), resSize, result);
  	return result;
  }
  
  virtual Operand* operation(TernaryOperation op, unsigned aSize, unsigned bSize, unsigned resSize, Operand* a, Operand* b) {
    Value* result = value(&c);
    static_cast<Value*>(a)->type = static_cast<Value*>(b)->type = ValueFloat;
    appendCombine(&c, op, aSize, static_cast<Value*>(a),
                  bSize, static_cast<Value*>(b), resSize, result);
    return result;
  }
  
  virtual Operand* f2f(unsigned aSize, unsigned resSize, Operand* a) {
    Value* result = value(&c);
    static_cast<Value*>(a)->type = ValueFloat;
    appendTranslate(&c, Float2Float, aSize, static_cast<Value*>(a), resSize, result);
    return result;
  }
  
  virtual Operand* f2i(unsigned aSize, unsigned resSize, Operand* a) {
    Value* result = value(&c);
    static_cast<Value*>(a)->type = ValueFloat;
    appendTranslate(&c, Float2Int, aSize, static_cast<Value*>(a), resSize, result);
    return result;
  }
  
  virtual Operand* i2f(unsigned aSize, unsigned resSize, Operand* a) {
    Value* result = value(&c);
    //result->type = ValueFloat;
    appendTranslate(&c, Int2Float, aSize, static_cast<Value*>(a), resSize, result);
    //result->type = ValueGeneral;
    return result;
  }

  virtual void loadBarrier() {
    appendBarrier(&c, LoadBarrier);
  }

  virtual void storeStoreBarrier() {
    appendBarrier(&c, StoreStoreBarrier);
  }

  virtual void storeLoadBarrier() {
    appendBarrier(&c, StoreLoadBarrier);
  }

  virtual unsigned compile() {
    return c.machineCodeSize = ::compile(&c);
  }

  virtual unsigned poolSize() {
    return c.constantCount * BytesPerWord;
  }

  virtual void writeTo(uint8_t* dst) {
    c.machineCode = dst;
    c.assembler->writeTo(dst);

    int i = 0;
    for (ConstantPoolNode* n = c.firstConstant; n; n = n->next) {
      intptr_t* target = reinterpret_cast<intptr_t*>
        (dst + pad(c.machineCodeSize) + i);

      if (n->promise->resolved()) {
        *target = n->promise->value();
      } else {
        class Listener: public Promise::Listener {
         public:
          Listener(intptr_t* target): target(target){ }

          virtual bool resolve(int64_t value, void** location) {
            *target = value;
            if (location) *location = target;
            return true;
          }

          intptr_t* target;
        };
        new (n->promise->listen(sizeof(Listener))) Listener(target);
      }

      i += BytesPerWord;
    }
  }

  virtual void dispose() {
    // ignore
  }

  Context c;
  ::Client client;
};

} // namespace

namespace vm {

Compiler*
makeCompiler(System* system, Assembler* assembler, Zone* zone,
             Compiler::Client* client)
{
  return new (zone->allocate(sizeof(MyCompiler)))
    MyCompiler(system, assembler, zone, client);
}

} // namespace vm<|MERGE_RESOLUTION|>--- conflicted
+++ resolved
@@ -7,9 +7,9 @@
 
    There is NO WARRANTY for this software.  See license.txt for
    details. */
-
 #include "compiler.h"
 #include "assembler.h"
+#include "machine.h"
 
 using namespace vm;
 
@@ -295,9 +295,9 @@
 
 class Value: public Compiler::Operand {
  public:
-  Value(Site* site, Site* target):
+  Value(Site* site, Site* target, ValueType type):
     reads(0), lastRead(0), sites(site), source(0), target(target), buddy(this),
-    high(0), home(NoFrameIndex), type(ValueGeneral)
+    high(0), home(NoFrameIndex), type(type)
   { }
 
   virtual void addPredecessor(Context*, Event*) { }
@@ -1145,6 +1145,27 @@
   uint8_t cost;
 };
 
+ValueType
+resultType(unsigned code) {
+  switch (code) {
+  case VoidField:
+  case ByteField:
+  case BooleanField:
+  case CharField:
+  case ShortField:
+  case ObjectField:
+  case LongField:
+  case IntField:
+    return ValueGeneral;
+  case FloatField:
+  case DoubleField:
+    return ValueFloat;
+  default:
+    //abort(t);
+    return ValueGeneral;
+  }
+}
+
 Target
 pickTarget(Context* c, Read* r, bool intersectRead,
            unsigned registerReserveCount);
@@ -1257,43 +1278,11 @@
 pickTarget(Context* c, Value* value, const SiteMask& mask,
            unsigned registerPenalty, Target best)
 {
-<<<<<<< HEAD
-  SiteMask mask;
-  read->intersect(&mask);
-
-  unsigned registerPenalty;
-  if(read->value) {
-    if(read->value->type == ValueGeneral) {
-      registerPenalty = (c->generalRegisterCount > registerReserveCount
-                              ? 0 : Target::Penalty);
-    } else if(read->value->type == ValueFloat) {
-      registerPenalty = (c->floatRegisterCount > registerReserveCount
-                              ? 0 : Target::Penalty);
-    } else {
-      registerPenalty = (c->availableRegisterCount > registerReserveCount
-                              ? 0 : Target::Penalty);
-    }
-  } else {
-    registerPenalty = (c->availableRegisterCount > registerReserveCount
-                            ? 0 : Target::Penalty);
-  }
-  	
-  
-  Target best;
-  if ((mask.typeMask & (1 << RegisterOperand))) {
-    Target mine = pickRegisterTarget(c, read->value, mask.registerMask);
-
-    mine.cost += registerPenalty;
-    if(mine.cost == Target::Impossible) asm("int3");
-    if (mine.cost == 0) {
-=======
   if (mask.typeMask & (1 << RegisterOperand)) {
     Target mine = pickRegisterTarget(c, value, mask.registerMask);
 
     mine.cost += registerPenalty;
-
     if (mine.cost == Target::MinimumRegisterCost) {
->>>>>>> 0c36b7b3
       return mine;
     } else if (mine.cost < best.cost) {
       best = mine;
@@ -1317,8 +1306,24 @@
 pickTarget(Context* c, Read* read, bool intersectRead,
            unsigned registerReserveCount)
 {
-  unsigned registerPenalty = (c->availableRegisterCount > registerReserveCount
+  /*unsigned registerPenalty = (c->availableRegisterCount > registerReserveCount
+                              ? 0 : Target::LowRegisterPenalty);*/
+  unsigned registerPenalty;
+  if(read->value) {
+    if(read->value->type == ValueGeneral) {
+      registerPenalty = (c->generalRegisterCount > registerReserveCount
                               ? 0 : Target::LowRegisterPenalty);
+    } else if(read->value->type == ValueFloat) {
+      registerPenalty = (c->floatRegisterCount > registerReserveCount
+                              ? 0 : Target::LowRegisterPenalty);
+    } else {
+      registerPenalty = (c->availableRegisterCount > registerReserveCount
+                              ? 0 : Target::LowRegisterPenalty);
+    }
+  } else {
+    registerPenalty = (c->availableRegisterCount > registerReserveCount
+                            ? 0 : Target::LowRegisterPenalty);
+  }
 
   SiteMask mask;
   read->intersect(&mask);
@@ -1377,6 +1382,7 @@
     assert(c, best.cost <= 3);
   }
 
+  //if(best.cost == Target::Impossible)asm("int3");
   return best;
 }
 
@@ -2292,7 +2298,7 @@
   if (DebugReads) {
     fprintf(stderr, "add read %p to %p last %p event %p (%s)\n", r, v, v->lastRead, e, (e ? e->name() : 0));
   }
-
+//if(!e)asm("int3");
   r->value = v;
   if (e) {
     r->event = e;
@@ -2402,7 +2408,7 @@
     resultSize(resultSize),
     stackArgumentFootprint(stackArgumentFootprint)
   {
-    uint32_t registerMask = ~0;
+    uint32_t registerMask = c->arch->allRegisters();
 
     if (argumentCount) {
       assert(c, (flags & Compiler::TailJump) == 0);
@@ -2494,10 +2500,10 @@
 
           if (static_cast<int>(frameIndex) == returnAddressIndex) {
             returnAddressSurrogate = stack->value;
-            addRead(c, this, stack->value, anyRegisterRead(c));
+            addRead(c, this, stack->value, generalRegisterRead(c));
           } else if (static_cast<int>(frameIndex) == framePointerIndex) {
             framePointerSurrogate = stack->value;
-            addRead(c, this, stack->value, anyRegisterRead(c));
+            addRead(c, this, stack->value, generalRegisterRead(c));
           } else {
             addRead(c, this, stack->value, read
                     (c, SiteMask(1 << MemoryOperand, 0, frameIndex)));
@@ -2714,6 +2720,7 @@
   Value* p = original;
   while (p->buddy != original) p = p->buddy;
   p->buddy = buddy;
+  //buddy->type = original->type;
 
   if (DebugBuddies) {
     fprintf(stderr, "add buddy %p to", buddy);
@@ -2862,9 +2869,9 @@
 }
 
 Value*
-value(Context* c, Site* site = 0, Site* target = 0)
-{
-  return new (c->zone->allocate(sizeof(Value))) Value(site, target);
+value(Context* c, ValueType type, Site* site = 0, Site* target = 0)
+{
+  return new (c->zone->allocate(sizeof(Value))) Value(site, target, type);
 }
 
 void
@@ -2872,7 +2879,7 @@
 {
   assert(c, v->high == 0);
 
-  v->high = value(c);
+  v->high = value(c, v->type);
   for (SiteIterator it(v); it.hasMore();) {
     Site* s = it.next();
     removeSite(c, v, s);
@@ -2895,7 +2902,7 @@
 {
   assert(c, v->high == 0);
 
-  v->high = value(c);
+  v->high = value(c, v->type);
 }
 
 class MoveEvent: public Event {
@@ -3139,7 +3146,7 @@
   Site* s;
   Value* v;
   Read* r = liveNext(c, value);
-  if (r == 0 and value->source->match(c, static_cast<const SiteMask&>(resultMask))) {
+  if (value->source->match(c, static_cast<const SiteMask&>(resultMask))) {
     s = value->source;
     v = value;
     if (r and not hasMoreThanOneSite(v)) {
@@ -3213,7 +3220,7 @@
       grow(c, result);
     }
 
-    bool condensed = c->arch->condensedAddressing();
+    bool condensed = c->arch->alwaysCondensed(type);
 
     addRead(c, this, second, read(c, secondLowMask, condensed ? result : 0));
     if (secondSize > BytesPerWord) {
@@ -3587,7 +3594,7 @@
     c->stack = oldStack;
 
     appendCall
-      (c, value(c, constantSite(c, c->client->getThunk(type, firstSize, resultSize))),
+      (c, value(c, ValueGeneral, constantSite(c, c->client->getThunk(type, firstSize, resultSize))),
        0, 0, result, resultSize, argumentStack,
        ceiling(secondSize, BytesPerWord) + ceiling(firstSize, BytesPerWord),
        0);
@@ -3614,7 +3621,7 @@
                  const SiteMask& valueHighMask):
     Event(c), type(type), size(size), resSize(resSize), value(value), result(result)
   {
-    bool condensed = c->arch->condensedAddressing();
+    bool condensed = c->arch->alwaysCondensed(type);
 
     addRead(c, this, value, read(c, valueLowMask, condensed ? result : 0));
     if (size > BytesPerWord) {
@@ -3689,13 +3696,13 @@
   if (thunk) {
     Stack* oldStack = c->stack;
 
-    ::push(c, ceiling(firstSize, BytesPerWord), first);
+    ::push(c, ceiling(firstSize, BytesPerWord), first, false);
 
     Stack* argumentStack = c->stack;
     c->stack = oldStack;
 
     appendCall
-      (c, value(c, constantSite(c, c->client->getThunk(type, firstSize, resultSize))),
+      (c, value(c, ValueGeneral, constantSite(c, c->client->getThunk(type, firstSize, resultSize))),
        0, 0, result, resultSize, argumentStack,
        ceiling(firstSize, BytesPerWord), 0);
   } else {
@@ -4062,7 +4069,7 @@
   BuddyEvent(Context* c, Value* original, Value* buddy):
     Event(c), original(original), buddy(buddy)
   {
-    addRead(c, this, original, read(c, SiteMask(~0, ~0, AnyFrameIndex)));
+    addRead(c, this, original, read(c, SiteMask(~0, c->arch->allRegisters(), AnyFrameIndex)));
   }
 
   virtual const char* name() {
@@ -4236,7 +4243,7 @@
 {
   if (acceptMatch(c, s, read, mask) and (not s->frozen(c))) {
     if (s->type(c) == RegisterOperand) {
-      return c->availableRegisterCount > ResolveRegisterReserveCount;
+      return c->generalRegisterCount > ResolveRegisterReserveCount;
     } else {
       assert(c, s->match(c, SiteMask(1 << MemoryOperand, 0, AnyFrameIndex)));
 
@@ -4255,7 +4262,7 @@
                bool (*accept)(Context*, Site*, Read*, const SiteMask&)
                = acceptMatch)
 {
-  SiteMask mask(typeMask, ~0, AnyFrameIndex);
+  SiteMask mask(typeMask, c->arch->allRegisters(), AnyFrameIndex);
 
   if (intersectRead) {
     read->intersect(&mask);
@@ -4984,7 +4991,7 @@
 maybeBuddy(Context* c, Value* v)
 {
   if (v->home >= 0) {
-    Value* n = value(c);
+    Value* n = value(c, v->type);
     appendBuddy(c, v, n);
     return n;
   } else {
@@ -5175,7 +5182,7 @@
       for (unsigned li = 0; li < c.localFootprint; ++li) {
         Local* local = c.locals + li;
         if (local->value == 0) {
-          initLocal(1, li);
+          initLocal(1, li, ValueFloat); 
         }
       }
     }
@@ -5208,24 +5215,25 @@
     return p;
   }
 
-  virtual Operand* constant(int64_t value) {
-    return promiseConstant(resolved(&c, value));
-  }
-
-  virtual Operand* promiseConstant(Promise* value) {
-    return ::value(&c, ::constantSite(&c, value));
+  virtual Operand* constant(int64_t value, unsigned code) {
+    return promiseConstant(resolved(&c, value), code);
+  }
+
+  virtual Operand* promiseConstant(Promise* value, unsigned code) {
+    return ::value(&c, resultType(code), ::constantSite(&c, value));
   }
 
   virtual Operand* address(Promise* address) {
-    return value(&c, ::addressSite(&c, address));
+    return value(&c, ValueGeneral, ::addressSite(&c, address));
   }
 
   virtual Operand* memory(Operand* base,
+                          unsigned code,
                           int displacement = 0,
                           Operand* index = 0,
                           unsigned scale = 1)
   {
-    Value* result = value(&c);
+    Value* result = value(&c, resultType(code));
 
     appendMemory(&c, static_cast<Value*>(base), displacement,
                  static_cast<Value*>(index), scale, result);
@@ -5234,8 +5242,16 @@
   }
 
   virtual Operand* register_(int number) {
+  	assert(&c, (1 << number) & c.arch->allRegisters());
+  	
     Site* s = registerSite(&c, number);
-    return value(&c, s, s);
+    ValueType type = ValueGeneral;
+    if((1 << number) & c.arch->generalRegisters()) {
+      type = ValueGeneral;
+    } else if((1 << number) & c.arch->floatRegisters()) {
+      type = ValueFloat;
+    }
+    return value(&c, type, s, s);
   }
 
   Promise* machineIp() {
@@ -5245,7 +5261,7 @@
   virtual void push(unsigned footprint UNUSED) {
     assert(&c, footprint == 1);
 
-    Value* v = value(&c);
+    Value* v = value(&c, ValueFloat);
     Stack* s = ::stack(&c, v, c.stack);
     v->home = frameIndex(&c, s->index + c.localFootprint);
     c.stack = s;
@@ -5270,7 +5286,7 @@
   }
 
   virtual void pushed() {
-    Value* v = value(&c);
+    Value* v = value(&c, ValueFloat);
     appendFrameSite
       (&c, v, frameIndex
        (&c, (c.stack ? c.stack->index : 0) + c.localFootprint));
@@ -5334,6 +5350,7 @@
                         unsigned flags,
                         TraceHandler* traceHandler,
                         unsigned resultSize,
+                        unsigned resultCode,
                         unsigned argumentCount,
                         ...)
   {
@@ -5370,7 +5387,7 @@
       argumentStack = ::stack(&c, arguments[i], argumentStack);
     }
 
-    Value* result = value(&c);
+    Value* result = value(&c, resultType(resultCode));
     appendCall(&c, static_cast<Value*>(address), flags, traceHandler, result,
                resultSize, argumentStack, index, 0);
 
@@ -5381,9 +5398,10 @@
                              unsigned flags,
                              TraceHandler* traceHandler,
                              unsigned resultSize,
+                             unsigned resultCode,
                              unsigned argumentFootprint)
   {
-    Value* result = value(&c);
+    Value* result = value(&c, resultType(resultCode));
     appendCall(&c, static_cast<Value*>(address), flags, traceHandler, result,
                resultSize, c.stack, 0, argumentFootprint);
     return result;
@@ -5393,10 +5411,10 @@
     appendReturn(&c, size, static_cast<Value*>(value));
   }
 
-  virtual void initLocal(unsigned footprint, unsigned index) {
+  virtual void initLocal(unsigned footprint, unsigned index, unsigned code) {
     assert(&c, index + footprint <= c.localFootprint);
 
-    Value* v = value(&c);
+    Value* v = value(&c, resultType(code));
 
     if (footprint > 1) {
       assert(&c, footprint == 2);
@@ -5412,7 +5430,7 @@
       }
 
       if (BytesPerWord == 4) {
-        initLocal(1, highIndex);
+        initLocal(1, highIndex, code);
         v->high = c.locals[highIndex].value;
       }
 
@@ -5443,7 +5461,7 @@
     for (int i = 0; i < static_cast<int>(c.localFootprint); ++i) {
       Local* local = e->localsBefore + i;
       if (local->value) {
-        initLocal(1, i);
+        initLocal(1, i, local->value->type == ValueGeneral ? IntField : FloatField);
       }
     }
 
@@ -5493,7 +5511,7 @@
   {
     assert(&c, dstSize >= BytesPerWord);
 
-    Value* dst = value(&c);
+    Value* dst = value(&c, static_cast<Value*>(src)->type);
     appendMove(&c, Move, srcSize, srcSelectSize, static_cast<Value*>(src),
                dstSize, dst);
     return dst;
@@ -5504,31 +5522,30 @@
   {
     assert(&c, dstSize >= BytesPerWord);
 
-    Value* dst = value(&c);
+    Value* dst = value(&c, static_cast<Value*>(src)->type);
     appendMove(&c, MoveZ, srcSize, srcSelectSize, static_cast<Value*>(src),
                dstSize, dst);
     return dst;
   }
 
   virtual Operand* lcmp(Operand* a, Operand* b) {
-    Value* result = value(&c);
+    assert(&c, static_cast<Value*>(a)->type == ValueGeneral and static_cast<Value*>(b)->type == ValueGeneral);
+    Value* result = value(&c, ValueGeneral);
     appendCombine(&c, LongCompare, 8, static_cast<Value*>(a),
                   8, static_cast<Value*>(b), 8, result);
     return result;
   }
 
   virtual void cmp(unsigned size, Operand* a, Operand* b) {
+    assert(&c, static_cast<Value*>(a)->type == ValueGeneral and static_cast<Value*>(b)->type == ValueGeneral);
     appendCompare(&c, Compare, size, static_cast<Value*>(a),
                   static_cast<Value*>(b));
   }
 
   virtual void fcmp(unsigned size, Operand* a, Operand* b) {
-  	static_cast<Value*>(a)->type = ValueFloat;
-  	static_cast<Value*>(b)->type = ValueFloat;
+    assert(&c, static_cast<Value*>(a)->type == ValueFloat and static_cast<Value*>(b)->type == ValueFloat);
     appendCompare(&c, FloatCompare, size, static_cast<Value*>(a),
                   static_cast<Value*>(b));
-  	//static_cast<Value*>(a)->type = ValueGeneral;
-  	//static_cast<Value*>(b)->type = ValueGeneral;
   }
   
 
@@ -5555,9 +5572,33 @@
   virtual void jne(Operand* address) {
     appendBranch(&c, JumpIfNotEqual, static_cast<Value*>(address));
   }
+
+  virtual void fjl(Operand* address) {
+    appendBranch(&c, JumpIfFloatLess, static_cast<Value*>(address));
+  }
+
+  virtual void fjg(Operand* address) {
+    appendBranch(&c, JumpIfFloatGreater, static_cast<Value*>(address));
+  }
+
+  virtual void fjle(Operand* address) {
+    appendBranch(&c, JumpIfFloatLessOrEqual, static_cast<Value*>(address));
+  }
+
+  virtual void fjge(Operand* address) {
+    appendBranch(&c, JumpIfFloatGreaterOrEqual, static_cast<Value*>(address));
+  }
+
+  virtual void fje(Operand* address) {
+    appendBranch(&c, JumpIfFloatEqual, static_cast<Value*>(address));
+  }
+
+  virtual void fjne(Operand* address) {
+    appendBranch(&c, JumpIfFloatNotEqual, static_cast<Value*>(address));
+  }
   
-  virtual void juo(Operand* address) {
-    appendBranch(&c, JumpIfUnordered, static_cast<Value*>(address));
+  virtual void fjuo(Operand* address) {
+    appendBranch(&c, JumpIfFloatUnordered, static_cast<Value*>(address));
   }
 
   virtual void jmp(Operand* address) {
@@ -5569,42 +5610,48 @@
   }
 
   virtual Operand* add(unsigned size, Operand* a, Operand* b) {
-    Value* result = value(&c);
+    assert(&c, static_cast<Value*>(a)->type == ValueGeneral and static_cast<Value*>(b)->type == ValueGeneral);
+    Value* result = value(&c, ValueGeneral);
     appendCombine(&c, Add, size, static_cast<Value*>(a),
                   size, static_cast<Value*>(b), size, result);
     return result;
   }
 
   virtual Operand* sub(unsigned size, Operand* a, Operand* b) {
-    Value* result = value(&c);
+    assert(&c, static_cast<Value*>(a)->type == ValueGeneral and static_cast<Value*>(b)->type == ValueGeneral);
+    Value* result = value(&c, ValueGeneral);
     appendCombine(&c, Subtract, size, static_cast<Value*>(a),
                   size, static_cast<Value*>(b), size, result);
     return result;
   }
 
   virtual Operand* mul(unsigned size, Operand* a, Operand* b) {
-    Value* result = value(&c);
+    assert(&c, static_cast<Value*>(a)->type == ValueGeneral and static_cast<Value*>(b)->type == ValueGeneral);
+    Value* result = value(&c, ValueGeneral);
     appendCombine(&c, Multiply, size, static_cast<Value*>(a),
                   size, static_cast<Value*>(b), size, result);
     return result;
   }
 
   virtual Operand* div(unsigned size, Operand* a, Operand* b)  {
-    Value* result = value(&c);
+    assert(&c, static_cast<Value*>(a)->type == ValueGeneral and static_cast<Value*>(b)->type == ValueGeneral);
+    Value* result = value(&c, ValueGeneral);
     appendCombine(&c, Divide, size, static_cast<Value*>(a),
                   size, static_cast<Value*>(b), size, result);
     return result;
   }
 
   virtual Operand* rem(unsigned size, Operand* a, Operand* b) {
-    Value* result = value(&c);
+    assert(&c, static_cast<Value*>(a)->type == ValueGeneral and static_cast<Value*>(b)->type == ValueGeneral);
+    Value* result = value(&c, ValueGeneral);
     appendCombine(&c, Remainder, size, static_cast<Value*>(a),
                   size, static_cast<Value*>(b), size, result);
     return result;
   }
 
   virtual Operand* fadd(unsigned size, Operand* a, Operand* b) {
-    Value* result = value(&c);
+    assert(&c, static_cast<Value*>(a)->type == ValueFloat and static_cast<Value*>(b)->type == ValueFloat);
+    Value* result = value(&c, ValueFloat);
     static_cast<Value*>(a)->type = static_cast<Value*>(b)->type = ValueFloat;
     appendCombine(&c, FloatAdd, size, static_cast<Value*>(a),
                   size, static_cast<Value*>(b), size, result);
@@ -5612,7 +5659,8 @@
   }
 
   virtual Operand* fsub(unsigned size, Operand* a, Operand* b) {
-    Value* result = value(&c);
+    assert(&c, static_cast<Value*>(a)->type == ValueFloat and static_cast<Value*>(b)->type == ValueFloat);
+    Value* result = value(&c, ValueFloat);
     static_cast<Value*>(a)->type = static_cast<Value*>(b)->type = ValueFloat;
     appendCombine(&c, FloatSubtract, size, static_cast<Value*>(a),
                   size, static_cast<Value*>(b), size, result);
@@ -5620,7 +5668,8 @@
   }
 
   virtual Operand* fmul(unsigned size, Operand* a, Operand* b) {
-    Value* result = value(&c);
+    assert(&c, static_cast<Value*>(a)->type == ValueFloat and static_cast<Value*>(b)->type == ValueFloat);
+    Value* result = value(&c, ValueFloat);
     static_cast<Value*>(a)->type = static_cast<Value*>(b)->type = ValueFloat;
     appendCombine(&c, FloatMultiply, size, static_cast<Value*>(a),
                   size, static_cast<Value*>(b), size, result);
@@ -5628,110 +5677,114 @@
   }
 
   virtual Operand* fdiv(unsigned size, Operand* a, Operand* b)  {
-    Value* result = value(&c);
-    static_cast<Value*>(a)->type = static_cast<Value*>(b)->type = ValueFloat;
+    assert(&c, static_cast<Value*>(a)->type == ValueFloat and static_cast<Value*>(b)->type == ValueFloat);
+    Value* result = value(&c, ValueFloat);
     appendCombine(&c, FloatDivide, size, static_cast<Value*>(a),
                   size, static_cast<Value*>(b), size, result);
     return result;
   }
 
   virtual Operand* frem(unsigned size, Operand* a, Operand* b) {
-    Value* result = value(&c);
-    static_cast<Value*>(a)->type = static_cast<Value*>(b)->type = ValueFloat;
+    assert(&c, static_cast<Value*>(a)->type == ValueFloat and static_cast<Value*>(b)->type == ValueFloat);
+    Value* result = value(&c, ValueFloat);
     appendCombine(&c, FloatRemainder, size, static_cast<Value*>(a),
                   size, static_cast<Value*>(b), size, result);
     return result;
   }
 
   virtual Operand* shl(unsigned size, Operand* a, Operand* b) {
-    Value* result = value(&c);
+  	assert(&c, static_cast<Value*>(a)->type == ValueGeneral);
+    Value* result = value(&c, ValueGeneral);
     appendCombine(&c, ShiftLeft, BytesPerWord, static_cast<Value*>(a),
                   size, static_cast<Value*>(b), size, result);
     return result;
   }
 
   virtual Operand* shr(unsigned size, Operand* a, Operand* b) {
-    Value* result = value(&c);
+  	assert(&c, static_cast<Value*>(a)->type == ValueGeneral);
+    Value* result = value(&c, ValueGeneral);
     appendCombine(&c, ShiftRight, BytesPerWord, static_cast<Value*>(a),
                   size, static_cast<Value*>(b), size, result);
     return result;
   }
 
   virtual Operand* ushr(unsigned size, Operand* a, Operand* b) {
-    Value* result = value(&c);
+  	assert(&c, static_cast<Value*>(a)->type == ValueGeneral);
+    Value* result = value(&c, ValueGeneral);
     appendCombine(&c, UnsignedShiftRight, BytesPerWord, static_cast<Value*>(a),
                   size, static_cast<Value*>(b), size, result);
     return result;
   }
 
   virtual Operand* and_(unsigned size, Operand* a, Operand* b) {
-    Value* result = value(&c);
+  	assert(&c, static_cast<Value*>(a)->type == ValueGeneral);
+    Value* result = value(&c, ValueGeneral);
     appendCombine(&c, And, size, static_cast<Value*>(a),
                   size, static_cast<Value*>(b), size, result);
     return result;
   }
 
   virtual Operand* or_(unsigned size, Operand* a, Operand* b) {
-    Value* result = value(&c);
+  	assert(&c, static_cast<Value*>(a)->type == ValueGeneral);
+    Value* result = value(&c, ValueGeneral);
     appendCombine(&c, Or, size, static_cast<Value*>(a),
                   size, static_cast<Value*>(b), size, result);
     return result;
   }
 
   virtual Operand* xor_(unsigned size, Operand* a, Operand* b) {
-    Value* result = value(&c);
+  	assert(&c, static_cast<Value*>(a)->type == ValueGeneral);
+    Value* result = value(&c, ValueGeneral);
     appendCombine(&c, Xor, size, static_cast<Value*>(a),
                   size, static_cast<Value*>(b), size, result);
     return result;
   }
 
   virtual Operand* neg(unsigned size, Operand* a) {
-    Value* result = value(&c);
+  	assert(&c, static_cast<Value*>(a)->type == ValueGeneral);
+    Value* result = value(&c, ValueGeneral);
     appendTranslate(&c, Negate, size, static_cast<Value*>(a), size, result);
     return result;
   }
 
   virtual Operand* fneg(unsigned size, Operand* a) {
-    Value* result = value(&c);
-    static_cast<Value*>(a)->type = ValueFloat;
+    assert(&c, static_cast<Value*>(a)->type == ValueFloat);
+    Value* result = value(&c, ValueFloat);
     appendTranslate(&c, FloatNegate, size, static_cast<Value*>(a), size, result);
     return result;
   }
   
-  virtual Operand* operation(BinaryOperation op, unsigned aSize, unsigned resSize, Operand* a) {
-  	Value* result = value(&c);
-  	static_cast<Value*>(a)->type = ValueFloat;
+  virtual Operand* operation(BinaryOperation op, unsigned aSize, unsigned resSize, unsigned resCode, Operand* a) {
+  	Value* result = value(&c, resultType(resCode));
   	appendTranslate(&c, op, aSize, static_cast<Value*>(a), resSize, result);
   	return result;
   }
   
-  virtual Operand* operation(TernaryOperation op, unsigned aSize, unsigned bSize, unsigned resSize, Operand* a, Operand* b) {
-    Value* result = value(&c);
-    static_cast<Value*>(a)->type = static_cast<Value*>(b)->type = ValueFloat;
+  virtual Operand* operation(TernaryOperation op, unsigned aSize, unsigned bSize, unsigned resSize, unsigned resCode, Operand* a, Operand* b) {
+  	Value* result = value(&c, resultType(resCode));
     appendCombine(&c, op, aSize, static_cast<Value*>(a),
                   bSize, static_cast<Value*>(b), resSize, result);
     return result;
   }
   
   virtual Operand* f2f(unsigned aSize, unsigned resSize, Operand* a) {
-    Value* result = value(&c);
-    static_cast<Value*>(a)->type = ValueFloat;
+    assert(&c, static_cast<Value*>(a)->type == ValueFloat);
+    Value* result = value(&c, ValueFloat);
     appendTranslate(&c, Float2Float, aSize, static_cast<Value*>(a), resSize, result);
     return result;
   }
   
   virtual Operand* f2i(unsigned aSize, unsigned resSize, Operand* a) {
-    Value* result = value(&c);
-    static_cast<Value*>(a)->type = ValueFloat;
+    assert(&c, static_cast<Value*>(a)->type == ValueFloat);
+    Value* result = value(&c, ValueGeneral);
     appendTranslate(&c, Float2Int, aSize, static_cast<Value*>(a), resSize, result);
     return result;
   }
   
   virtual Operand* i2f(unsigned aSize, unsigned resSize, Operand* a) {
-    Value* result = value(&c);
-    //result->type = ValueFloat;
+    assert(&c, static_cast<Value*>(a)->type == ValueGeneral);
+    Value* result = value(&c, ValueFloat);
     appendTranslate(&c, Int2Float, aSize, static_cast<Value*>(a), resSize, result);
-    //result->type = ValueGeneral;
     return result;
   }
 
