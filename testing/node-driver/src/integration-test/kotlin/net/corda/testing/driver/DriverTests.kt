package net.corda.testing.driver

import net.corda.core.concurrent.CordaFuture
import net.corda.core.identity.CordaX500Name
import net.corda.core.internal.div
import net.corda.core.internal.list
import net.corda.core.internal.readLines
import net.corda.core.utilities.NetworkHostAndPort
import net.corda.core.utilities.getOrThrow
import net.corda.node.internal.NodeStartup
<<<<<<< HEAD
import net.corda.nodeapi.internal.crypto.X509Utilities
import net.corda.nodeapi.internal.crypto.getX509Certificate
import net.corda.nodeapi.internal.crypto.loadOrCreateKeyStore
import net.corda.testing.*
=======
>>>>>>> 16833474
import net.corda.testing.common.internal.ProjectStructure.projectRootDir
import net.corda.testing.node.internal.addressMustBeBound
import net.corda.testing.node.internal.addressMustNotBeBound
import net.corda.testing.node.internal.internalDriver
import net.corda.testing.DUMMY_BANK_A_NAME
import net.corda.testing.DUMMY_NOTARY_NAME
import net.corda.testing.http.HttpApi
import net.corda.testing.node.NotarySpec
import org.assertj.core.api.Assertions.assertThat
import org.json.simple.JSONObject
<<<<<<< HEAD
import org.junit.Rule
import org.junit.ClassRule
=======
>>>>>>> 16833474
import org.junit.Test
import java.util.concurrent.Executors
import java.util.concurrent.ScheduledExecutorService

<<<<<<< HEAD
class DriverTests : IntegrationTest() {
    companion object {
        private val executorService: ScheduledExecutorService = Executors.newScheduledThreadPool(2)

        private fun nodeMustBeUp(handleFuture: CordaFuture<out NodeHandle>) = handleFuture.getOrThrow().apply {
=======
class DriverTests {
    private companion object {
        val DUMMY_REGULATOR_NAME = CordaX500Name("Regulator A", "Paris", "FR")
        val executorService: ScheduledExecutorService = Executors.newScheduledThreadPool(2)
        fun nodeMustBeUp(handleFuture: CordaFuture<out NodeHandle>) = handleFuture.getOrThrow().apply {
>>>>>>> 16833474
            val hostAndPort = nodeInfo.addresses.first()
            // Check that the port is bound
            addressMustBeBound(executorService, hostAndPort, (this as? NodeHandle.OutOfProcess)?.process)
        }

        fun nodeMustBeDown(handle: NodeHandle) {
            val hostAndPort = handle.nodeInfo.addresses.first()
            // Check that the port is bound
            addressMustNotBeBound(executorService, hostAndPort)
        }

        @ClassRule @JvmField
        val databaseSchemas = IntegrationTestSchemas(*listOf(DUMMY_BANK_A, DUMMY_NOTARY, DUMMY_REGULATOR)
                .map { it.toDatabaseSchemaName() }.toTypedArray())
    }

    @Test
    fun `simple node startup and shutdown`() {
        val handle = driver {
            val regulator = startNode(providedName = DUMMY_REGULATOR_NAME)
            nodeMustBeUp(regulator)
        }
        nodeMustBeDown(handle)
    }

    @Test
    fun `random free port allocation`() {
        val nodeHandle = driver(portAllocation = PortAllocation.RandomFree) {
            val nodeInfo = startNode(providedName = DUMMY_BANK_A_NAME)
            nodeMustBeUp(nodeInfo)
        }
        nodeMustBeDown(nodeHandle)
    }

    @Test
    fun `debug mode enables debug logging level`() {
        // Make sure we're using the log4j2 config which writes to the log file
        val logConfigFile = projectRootDir / "config" / "dev" / "log4j2.xml"
        assertThat(logConfigFile).isRegularFile()
        driver(isDebug = true, systemProperties = mapOf("log4j.configurationFile" to logConfigFile.toString())) {
            val baseDirectory = startNode(providedName = DUMMY_BANK_A_NAME).getOrThrow().configuration.baseDirectory
            val logFile = (baseDirectory / NodeStartup.LOGS_DIRECTORY_NAME).list { it.sorted().findFirst().get() }
            val debugLinesPresent = logFile.readLines { lines -> lines.anyMatch { line -> line.startsWith("[DEBUG]") } }
            assertThat(debugLinesPresent).isTrue()
        }
    }

    @Test
    fun `monitoring mode enables jolokia exporting of JMX metrics via HTTP JSON`() {
        driver(jmxPolicy = JmxPolicy(true)) {
            // start another node so we gain access to node JMX metrics
            startNode(providedName = DUMMY_REGULATOR_NAME).getOrThrow()
            val webAddress = NetworkHostAndPort("localhost", 7006)
            // request access to some JMX metrics via Jolokia HTTP/JSON
            val api = HttpApi.fromHostAndPort(webAddress, "/jolokia/")
            val versionAsJson = api.getJson<JSONObject>("/jolokia/version/")
            assertThat(versionAsJson.getValue("status")).isEqualTo(200)
        }
    }

    @Test
    fun `started node, which is not waited for in the driver, is shutdown when the driver exits`() {
        // First check that the process-id file is created by the node on startup, so that we can be sure our check that
        // it's deleted on shutdown isn't a false-positive.
        driver {
            val baseDirectory = defaultNotaryNode.getOrThrow().configuration.baseDirectory
            assertThat(baseDirectory / "process-id").exists()
        }

        val baseDirectory = internalDriver(notarySpecs = listOf(NotarySpec(DUMMY_NOTARY_NAME))) {
            baseDirectory(DUMMY_NOTARY_NAME)
        }
        assertThat(baseDirectory / "process-id").doesNotExist()
    }
}<|MERGE_RESOLUTION|>--- conflicted
+++ resolved
@@ -8,13 +8,10 @@
 import net.corda.core.utilities.NetworkHostAndPort
 import net.corda.core.utilities.getOrThrow
 import net.corda.node.internal.NodeStartup
-<<<<<<< HEAD
 import net.corda.nodeapi.internal.crypto.X509Utilities
 import net.corda.nodeapi.internal.crypto.getX509Certificate
 import net.corda.nodeapi.internal.crypto.loadOrCreateKeyStore
 import net.corda.testing.*
-=======
->>>>>>> 16833474
 import net.corda.testing.common.internal.ProjectStructure.projectRootDir
 import net.corda.testing.node.internal.addressMustBeBound
 import net.corda.testing.node.internal.addressMustNotBeBound
@@ -25,28 +22,18 @@
 import net.corda.testing.node.NotarySpec
 import org.assertj.core.api.Assertions.assertThat
 import org.json.simple.JSONObject
-<<<<<<< HEAD
 import org.junit.Rule
 import org.junit.ClassRule
-=======
->>>>>>> 16833474
 import org.junit.Test
 import java.util.concurrent.Executors
 import java.util.concurrent.ScheduledExecutorService
 
-<<<<<<< HEAD
 class DriverTests : IntegrationTest() {
     companion object {
-        private val executorService: ScheduledExecutorService = Executors.newScheduledThreadPool(2)
-
-        private fun nodeMustBeUp(handleFuture: CordaFuture<out NodeHandle>) = handleFuture.getOrThrow().apply {
-=======
-class DriverTests {
-    private companion object {
         val DUMMY_REGULATOR_NAME = CordaX500Name("Regulator A", "Paris", "FR")
         val executorService: ScheduledExecutorService = Executors.newScheduledThreadPool(2)
+
         fun nodeMustBeUp(handleFuture: CordaFuture<out NodeHandle>) = handleFuture.getOrThrow().apply {
->>>>>>> 16833474
             val hostAndPort = nodeInfo.addresses.first()
             // Check that the port is bound
             addressMustBeBound(executorService, hostAndPort, (this as? NodeHandle.OutOfProcess)?.process)
