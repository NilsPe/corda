/*
 * R3 Proprietary and Confidential
 *
 * Copyright (c) 2018 R3 Limited.  All rights reserved.
 *
 * The intellectual and technical concepts contained herein are proprietary to R3 and its suppliers and are protected by trade secret law.
 *
 * Distribution of this file or any portion thereof via any medium without the express permission of R3 is strictly prohibited.
 */

@file:JvmName("Driver")

package net.corda.testing.driver

import net.corda.core.DoNotImplement
import net.corda.core.concurrent.CordaFuture
import net.corda.core.flows.FlowLogic
import net.corda.core.identity.CordaX500Name
import net.corda.core.identity.Party
import net.corda.core.messaging.CordaRPCOps
import net.corda.core.node.NetworkParameters
import net.corda.core.node.NodeInfo
import net.corda.core.node.ServiceHub
import net.corda.core.utilities.NetworkHostAndPort
import net.corda.core.utilities.getOrThrow
import net.corda.node.internal.Node
import net.corda.testing.common.internal.testNetworkParameters
import net.corda.testing.core.DUMMY_NOTARY_NAME
import net.corda.testing.driver.PortAllocation.Incremental
import net.corda.testing.driver.internal.internalServices
import net.corda.testing.node.NotarySpec
import net.corda.testing.node.User
import net.corda.testing.node.internal.DriverDSLImpl
import net.corda.testing.node.internal.genericDriver
import net.corda.testing.node.internal.getTimestampAsDirectoryName
import net.corda.testing.node.internal.newContext
import rx.Observable
import java.nio.file.Path
import java.nio.file.Paths
import java.util.concurrent.atomic.AtomicInteger

/**
 * Object ecapsulating a notary started automatically by the driver.
 */
data class NotaryHandle(val identity: Party, val validating: Boolean, val nodeHandles: CordaFuture<List<NodeHandle>>)

/**
 * A base interface which represents a node as part of the [driver] dsl, extended by [InProcess] and [OutOfProcess]
 */
@DoNotImplement
interface NodeHandle : AutoCloseable {
    /** Get the [NodeInfo] for this node */
    val nodeInfo: NodeInfo
    /**
     * Interface to the node's RPC system. The first RPC user will be used to login if are any, otherwise a default one
     * will be added and that will be used.
     */
    val rpc: CordaRPCOps
    /** Get the p2p address for this node **/
    val p2pAddress: NetworkHostAndPort
    /** Get the rpc address for this node **/
    val rpcAddress: NetworkHostAndPort
    /** Get a [List] of [User]'s for this node **/
    val rpcUsers: List<User>
    /** The location of the node's base directory **/
    val baseDirectory: Path

    /**
     * Stops the referenced node.
     */
    fun stop()
}


/** Interface which represents an out of process node and exposes its process handle. **/
@DoNotImplement
interface OutOfProcess : NodeHandle {
    /** The process in which this node is running **/
    val process: Process
}

/** Interface which represents an in process node and exposes available services. **/
@DoNotImplement
interface InProcess : NodeHandle {
    /** Services which are available to this node **/
    val services: ServiceHub

    /**
     * Register a flow that is initiated by another flow
     */
    fun <T : FlowLogic<*>> registerInitiatedFlow(initiatedFlowClass: Class<T>): Observable<T>

    /**
     * Starts an already constructed flow. Note that you must be on the server thread to call this method.
     * @param context indicates who started the flow, see: [InvocationContext].
     */
    fun <T> startFlow(logic: FlowLogic<T>): CordaFuture<T> = internalServices.startFlow(logic, internalServices.newContext()).getOrThrow().resultFuture
}

/**
 * Class which represents a handle to a webserver process and its [NetworkHostAndPort] for testing purposes.
 *
 * @property listenAddress The [NetworkHostAndPort] for communicating with this webserver.
 * @property process The [Process] in which the websever is running
 * */
@Deprecated("The webserver is for testing purposes only and will be removed soon")
data class WebserverHandle(
        val listenAddress: NetworkHostAndPort,
        val process: Process
)

/**
 * An abstract helper class which is used within the driver to allocate unused ports for testing. Use either
 * the [Incremental] or [RandomFree] concrete implementations.
 */
@DoNotImplement
abstract class PortAllocation {
    /** Get the next available port **/
    abstract fun nextPort(): Int

    /** Get the next available port via [nextPort] and then return a [NetworkHostAndPort] **/
    fun nextHostAndPort() = NetworkHostAndPort("localhost", nextPort())

    /**
     * An implementation of [PortAllocation] which allocates ports sequentially
     */
    class Incremental(startingPort: Int) : PortAllocation() {
        /** The backing [AtomicInteger] used to keep track of the currently allocated port */
        val portCounter = AtomicInteger(startingPort)

        override fun nextPort() = portCounter.andIncrement
    }
}

/**
 * Helper builder for configuring a [Node] from Java.
 *
 * @property providedName Optional name of the node, which will be its legal name in [Party]. Defaults to something
 *     random. Note that this must be unique as the driver uses it as a primary key!
 * @property rpcUsers List of users who are authorised to use the RPC system. Defaults to a single user with
 *     all permissions.
 * @property verifierType The type of transaction verifier to use. See: [VerifierType]
 * @property customOverrides A map of custom node configuration overrides.
 * @property startInSameProcess Determines if the node should be started inside the same process the Driver is running
 *     in. If null the Driver-level value will be used.
 * @property maximumHeapSize The maximum JVM heap size to use for the node.
 */
@Suppress("unused")
data class NodeParameters(
        val providedName: CordaX500Name? = null,
        val rpcUsers: List<User> = emptyList(),
        val verifierType: VerifierType = VerifierType.InMemory,
        val customOverrides: Map<String, Any?> = emptyMap(),
        val startInSameProcess: Boolean? = null,
        val maximumHeapSize: String = "512m",
        val logLevel: String? = null
) {
    fun withProvidedName(providedName: CordaX500Name?): NodeParameters = copy(providedName = providedName)
    fun withRpcUsers(rpcUsers: List<User>): NodeParameters = copy(rpcUsers = rpcUsers)
    fun withVerifierType(verifierType: VerifierType): NodeParameters = copy(verifierType = verifierType)
    fun withCustomOverrides(customOverrides: Map<String, Any?>): NodeParameters = copy(customOverrides = customOverrides)
    fun withStartInSameProcess(startInSameProcess: Boolean?): NodeParameters = copy(startInSameProcess = startInSameProcess)
    fun withMaximumHeapSize(maximumHeapSize: String): NodeParameters = copy(maximumHeapSize = maximumHeapSize)
    fun withLogLevel(logLevel: String?): NodeParameters = copy(logLevel = logLevel)
}

/**
 * A class containing configuration information for Jolokia JMX, to be used when creating a node via the [driver]
 *
 * @property startJmxHttpServer Indicates whether the spawned nodes should start with a Jolokia JMX agent to enable remote
 * JMX monitoring using HTTP/JSON
 * @property jmxHttpServerPortAllocation The port allocation strategy to use for remote Jolokia/JMX monitoring over HTTP.
 * Defaults to incremental.
 */
data class JmxPolicy(val startJmxHttpServer: Boolean = false,
                     val jmxHttpServerPortAllocation: PortAllocation? =
                             if (startJmxHttpServer) PortAllocation.Incremental(7005) else null)

/**
 * [driver] allows one to start up nodes like this:
 *   driver {
 *     val noService = startNode(providedName = DUMMY_BANK_A.name)
 *     val notary = startNode(providedName = DUMMY_NOTARY.name)
 *
 *     (...)
 *   }
 *
 * Note that [DriverDSL.startNode] does not wait for the node to start up synchronously, but rather returns a [CordaFuture]
 * of the [NodeInfo] that may be waited on, which completes when the new node registered with the network map service or
 * loaded node data from database.
 *
 * @param defaultParameters The default parameters for the driver. Allows the driver to be configured in builder style
 *   when called from Java code.
 * @property dsl The dsl itself.
 * @return The value returned in the [dsl] closure.
 */
fun <A> driver(defaultParameters: DriverParameters = DriverParameters(), dsl: DriverDSL.() -> A): A {
    return genericDriver(
            driverDsl = DriverDSLImpl(
                    portAllocation = defaultParameters.portAllocation,
                    debugPortAllocation = defaultParameters.debugPortAllocation,
                    systemProperties = defaultParameters.systemProperties,
                    driverDirectory = defaultParameters.driverDirectory.toAbsolutePath(),
                    useTestClock = defaultParameters.useTestClock,
                    isDebug = defaultParameters.isDebug,
                    startNodesInProcess = defaultParameters.startNodesInProcess,
                    waitForAllNodesToFinish = defaultParameters.waitForAllNodesToFinish,
                    notarySpecs = defaultParameters.notarySpecs,
                    extraCordappPackagesToScan = defaultParameters.extraCordappPackagesToScan,
                    jmxPolicy = defaultParameters.jmxPolicy,
                    compatibilityZone = null,
                    networkParameters = defaultParameters.networkParameters,
                    notaryCustomOverrides = defaultParameters.notaryCustomOverrides
            ),
            coerce = { it },
            dsl = dsl,
            initialiseSerialization = defaultParameters.initialiseSerialization
    )
}

/**
 * Builder for configuring a [driver].
 *
 * @property isDebug Indicates whether the spawned nodes should start in jdwt debug mode and have debug level logging.
 * @property driverDirectory The base directory node directories go into, defaults to "build/<timestamp>/". The node
 *    directories themselves are "<baseDirectory>/<legalName>/", where legalName defaults to "<randomName>-<messagingPort>"
 *    and may be specified in [DriverDSL.startNode].
 * @property portAllocation The port allocation strategy to use for the messaging and the web server addresses. Defaults
 *    to incremental.
 * @property debugPortAllocation The port allocation strategy to use for jvm debugging. Defaults to incremental.
 * @property systemProperties A Map of extra system properties which will be given to each new node. Defaults to empty.
 * @property useTestClock If true the test clock will be used in Node.
 * @property startNodesInProcess Provides the default behaviour of whether new nodes should start inside this process or
 *     not. Note that this may be overridden in [DriverDSL.startNode].
 * @property waitForAllNodesToFinish If true, the nodes will not shut down automatically after executing the code in the
 *     driver DSL block. It will wait for them to be shut down externally instead.
 * @property notarySpecs The notaries advertised for this network. These nodes will be started automatically and will be
 *     available from [DriverDSL.notaryHandles], and will be added automatically to the network parameters.
 *     Defaults to a simple validating notary.
 * @property extraCordappPackagesToScan A [List] of additional cordapp packages to scan for any cordapp code, e.g.
 *     contract verification code, flows and services. The calling package is automatically added.
 * @property jmxPolicy Used to specify whether to expose JMX metrics via Jolokia HHTP/JSON.
 * @property networkParameters The network parameters to be used by all the nodes. [NetworkParameters.notaries] must be
 *     empty as notaries are defined by [notarySpecs].
 * @property notaryCustomOverrides Extra settings that need to be passed to the notary.
 */
@Suppress("unused")
data class DriverParameters(
        val isDebug: Boolean = false,
        val driverDirectory: Path = Paths.get("build", getTimestampAsDirectoryName()),
        val portAllocation: PortAllocation = PortAllocation.Incremental(10000),
        val debugPortAllocation: PortAllocation = PortAllocation.Incremental(5005),
        val systemProperties: Map<String, String> = emptyMap(),
        val useTestClock: Boolean = false,
        val initialiseSerialization: Boolean = true,
        val startNodesInProcess: Boolean = false,
        val waitForAllNodesToFinish: Boolean = false,
        val notarySpecs: List<NotarySpec> = listOf(NotarySpec(DUMMY_NOTARY_NAME)),
        val extraCordappPackagesToScan: List<String> = emptyList(),
        val jmxPolicy: JmxPolicy = JmxPolicy(),
<<<<<<< HEAD
        val networkParameters: NetworkParameters = testNetworkParameters(notaries = emptyList())
=======
        val networkParameters: NetworkParameters = testNetworkParameters(),
        val notaryCustomOverrides: Map<String, Any?> = emptyMap()
>>>>>>> d027b5b8
) {
    constructor(
            isDebug: Boolean,
            driverDirectory: Path,
            portAllocation: PortAllocation,
            debugPortAllocation: PortAllocation,
            systemProperties: Map<String, String>,
            useTestClock: Boolean,
            startNodesInProcess: Boolean,
            waitForAllNodesToFinish: Boolean,
            notarySpecs: List<NotarySpec>,
            extraCordappPackagesToScan: List<String>,
            jmxPolicy: JmxPolicy,
            networkParameters: NetworkParameters
    ) : this(
            isDebug,
            driverDirectory,
            portAllocation,
            debugPortAllocation,
            systemProperties,
            useTestClock,
            startNodesInProcess,
            waitForAllNodesToFinish,
            notarySpecs,
            extraCordappPackagesToScan,
            jmxPolicy,
            networkParameters, emptyMap()
    )

    fun withIsDebug(isDebug: Boolean): DriverParameters = copy(isDebug = isDebug)
    fun withDriverDirectory(driverDirectory: Path): DriverParameters = copy(driverDirectory = driverDirectory)
    fun withPortAllocation(portAllocation: PortAllocation): DriverParameters = copy(portAllocation = portAllocation)
    fun withDebugPortAllocation(debugPortAllocation: PortAllocation): DriverParameters = copy(debugPortAllocation = debugPortAllocation)
    fun withSystemProperties(systemProperties: Map<String, String>): DriverParameters = copy(systemProperties = systemProperties)
    fun withUseTestClock(useTestClock: Boolean): DriverParameters = copy(useTestClock = useTestClock)
    fun withInitialiseSerialization(initialiseSerialization: Boolean): DriverParameters = copy(initialiseSerialization = initialiseSerialization)
    fun withStartNodesInProcess(startNodesInProcess: Boolean): DriverParameters = copy(startNodesInProcess = startNodesInProcess)
    fun withWaitForAllNodesToFinish(waitForAllNodesToFinish: Boolean): DriverParameters = copy(waitForAllNodesToFinish = waitForAllNodesToFinish)
    fun withNotarySpecs(notarySpecs: List<NotarySpec>): DriverParameters = copy(notarySpecs = notarySpecs)
    fun withExtraCordappPackagesToScan(extraCordappPackagesToScan: List<String>): DriverParameters = copy(extraCordappPackagesToScan = extraCordappPackagesToScan)
    fun withJmxPolicy(jmxPolicy: JmxPolicy): DriverParameters = copy(jmxPolicy = jmxPolicy)
    fun withNetworkParameters(networkParameters: NetworkParameters): DriverParameters = copy(networkParameters = networkParameters)
    fun withNotaryCustomOverrides(notaryCustomOverrides: Map<String, Any?>): DriverParameters = copy(notaryCustomOverrides = notaryCustomOverrides)

    fun copy(
            isDebug: Boolean,
            driverDirectory: Path,
            portAllocation: PortAllocation,
            debugPortAllocation: PortAllocation,
            systemProperties: Map<String, String>,
            useTestClock: Boolean,
            startNodesInProcess: Boolean,
            waitForAllNodesToFinish: Boolean,
            notarySpecs: List<NotarySpec>,
            extraCordappPackagesToScan: List<String>,
            jmxPolicy: JmxPolicy,
            networkParameters: NetworkParameters
    ) = this.copy(
            isDebug,
            driverDirectory,
            portAllocation,
            debugPortAllocation,
            systemProperties,
            useTestClock,
            startNodesInProcess,
            waitForAllNodesToFinish,
            notarySpecs,
            extraCordappPackagesToScan,
            jmxPolicy,
            networkParameters, emptyMap()
    )
}<|MERGE_RESOLUTION|>--- conflicted
+++ resolved
@@ -258,12 +258,8 @@
         val notarySpecs: List<NotarySpec> = listOf(NotarySpec(DUMMY_NOTARY_NAME)),
         val extraCordappPackagesToScan: List<String> = emptyList(),
         val jmxPolicy: JmxPolicy = JmxPolicy(),
-<<<<<<< HEAD
-        val networkParameters: NetworkParameters = testNetworkParameters(notaries = emptyList())
-=======
-        val networkParameters: NetworkParameters = testNetworkParameters(),
+        val networkParameters: NetworkParameters = testNetworkParameters(notaries = emptyList()),
         val notaryCustomOverrides: Map<String, Any?> = emptyMap()
->>>>>>> d027b5b8
 ) {
     constructor(
             isDebug: Boolean,
@@ -285,6 +281,7 @@
             debugPortAllocation,
             systemProperties,
             useTestClock,
+            true,
             startNodesInProcess,
             waitForAllNodesToFinish,
             notarySpecs,
@@ -328,6 +325,7 @@
             debugPortAllocation,
             systemProperties,
             useTestClock,
+            true,
             startNodesInProcess,
             waitForAllNodesToFinish,
             notarySpecs,
