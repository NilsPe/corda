apply plugin: 'kotlin'
apply plugin: 'kotlin-jpa'
apply plugin: 'net.corda.plugins.quasar-utils'
apply plugin: 'net.corda.plugins.publish-utils'
apply plugin: 'net.corda.plugins.api-scanner'
apply plugin: 'com.jfrog.artifactory'

description 'Corda core'

evaluationDependsOn(':node:capsule')

configurations {
    integrationTestCompile.extendsFrom testCompile
    integrationTestRuntime.extendsFrom testRuntime

    smokeTestCompile.extendsFrom compile
    smokeTestRuntime.extendsFrom runtime
}

sourceSets {
    integrationTest {
        kotlin {
            compileClasspath += main.output + test.output
            runtimeClasspath += main.output + test.output
            srcDir file('src/integration-test/kotlin')
        }
        java {
            compileClasspath += main.output + test.output
            runtimeClasspath += main.output + test.output
            srcDir file('src/integration-test/java')
        }
    }
    smokeTest {
        kotlin {
            // We must NOT have any Node code on the classpath, so do NOT
            // include the test or integrationTest dependencies here.
            compileClasspath += main.output
            runtimeClasspath += main.output
            srcDir file('src/smoke-test/kotlin')
        }
        java {
            compileClasspath += main.output
            runtimeClasspath += main.output
            srcDir file('src/smoke-test/java')
        }
        resources {
            srcDir file('src/smoke-test/resources')
        }
    }
}

processSmokeTestResources {
    // Bring in the fully built corda.jar for use by NodeFactory in the smoke tests
    from(project(':node:capsule').tasks['buildCordaJAR']) {
        rename 'corda-(.*)', 'corda.jar'
    }
}

dependencies {
    testCompile "junit:junit:$junit_version"
    testCompile "commons-fileupload:commons-fileupload:$fileupload_version"

    // Guava: Google test library (collections test suite)
    testCompile "com.google.guava:guava-testlib:$guava_version"

    // Bring in the MockNode infrastructure for writing protocol unit tests.
    testCompile project(":node-driver")

    compile "org.jetbrains.kotlin:kotlin-stdlib-jdk8:$kotlin_version"
    compile "org.jetbrains.kotlin:kotlin-reflect:$kotlin_version"
    testCompile "org.jetbrains.kotlin:kotlin-test:$kotlin_version"

    // Hamkrest, for fluent, composable matchers
    testCompile "com.natpryce:hamkrest:$hamkrest_version"

    // Thread safety annotations
    compile "com.google.code.findbugs:jsr305:$jsr305_version"

    // SLF4J: commons-logging bindings for a SLF4J back end
    compile "org.slf4j:jcl-over-slf4j:$slf4j_version"
    compile "org.slf4j:slf4j-api:$slf4j_version"

    // AssertJ: for fluent assertions for testing
    testCompile "org.assertj:assertj-core:${assertj_version}"

    // Guava: Google utilities library.
    testCompile "com.google.guava:guava:$guava_version"

    // For caches rather than guava
    compile "com.github.ben-manes.caffeine:caffeine:$caffeine_version"

    // Smoke tests do NOT have any Node code on the classpath!
    smokeTestCompile project(':smoke-test-utils')
    smokeTestCompile "org.assertj:assertj-core:${assertj_version}"
    smokeTestCompile "junit:junit:$junit_version"

    // RxJava: observable streams of events.
    compile "io.reactivex:rxjava:$rxjava_version"

    // Apache JEXL: An embeddable expression evaluation library.
    // This may be temporary until we experiment with other ways to do on-the-fly contract specialisation via an API.
    compile "org.apache.commons:commons-jexl3:3.0"
    compile "commons-lang:commons-lang:$commons_lang_version"

    // Java ed25519 implementation. See https://github.com/str4d/ed25519-java/
    compile "net.i2p.crypto:eddsa:$eddsa_version"

    // Bouncy castle support needed for X509 certificate manipulation
    compile "org.bouncycastle:bcprov-jdk15on:${bouncycastle_version}"
    compile "org.bouncycastle:bcpkix-jdk15on:${bouncycastle_version}"

    // JPA 2.1 annotations.
    compile "org.hibernate.javax.persistence:hibernate-jpa-2.1-api:1.0.0.Final"

    // required to use @Type annotation
    compile "org.hibernate:hibernate-core:$hibernate_version"

<<<<<<< HEAD
    // FastThreadLocal
    compile "io.netty:netty-common:$netty_version"
=======
    compile group: "io.github.classgraph", name: "classgraph", version: class_graph_version
>>>>>>> 5b34020e
}

// TODO Consider moving it to quasar-utils in the future (introduced with PR-1388)
task copyQuasarJar(type: Copy) {
    from configurations.quasar
    into "$project.rootProject.projectDir/lib"
    rename { filename -> "quasar.jar"}
}

jar {
    finalizedBy(copyQuasarJar)
    baseName 'corda-core'
}

configurations {
    testArtifacts.extendsFrom testRuntime
}

task testJar(type: Jar) {
    classifier "tests"
    from sourceSets.test.output
}

task integrationTest(type: Test) {
    testClassesDirs = sourceSets.integrationTest.output.classesDirs
    classpath = sourceSets.integrationTest.runtimeClasspath
}

task smokeTestJar(type: Jar) {
    classifier 'smokeTests'
    from sourceSets.smokeTest.output
}

task smokeTest(type: Test) {
    dependsOn smokeTestJar
    testClassesDirs = sourceSets.smokeTest.output.classesDirs
    classpath = sourceSets.smokeTest.runtimeClasspath
}

artifacts {
    testArtifacts testJar
}

scanApi {
    excludeClasses = [
        // Kotlin should probably have declared this class as "synthetic".
        "net.corda.core.Utils\$toFuture\$1\$subscription\$1"
    ]
}

publish {
    name jar.baseName
}<|MERGE_RESOLUTION|>--- conflicted
+++ resolved
@@ -115,12 +115,10 @@
     // required to use @Type annotation
     compile "org.hibernate:hibernate-core:$hibernate_version"
 
-<<<<<<< HEAD
     // FastThreadLocal
     compile "io.netty:netty-common:$netty_version"
-=======
+
     compile group: "io.github.classgraph", name: "classgraph", version: class_graph_version
->>>>>>> 5b34020e
 }
 
 // TODO Consider moving it to quasar-utils in the future (introduced with PR-1388)
