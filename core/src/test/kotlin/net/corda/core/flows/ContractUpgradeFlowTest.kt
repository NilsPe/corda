--- conflicted
+++ resolved
@@ -46,11 +46,7 @@
 
     @Before
     fun setup() {
-<<<<<<< HEAD
-        mockNet = MockNetwork(cordappPackages = listOf("net.corda.testing.contracts", "net.corda.finance.contracts.asset", "net.corda.core.flows", "net.corda.finance.schemas"))
-=======
-        mockNet = InternalMockNetwork(cordappPackages = listOf("net.corda.testing.contracts", "net.corda.finance.contracts.asset", "net.corda.core.flows"))
->>>>>>> fa4b5d16
+        mockNet = InternalMockNetwork(cordappPackages = listOf("net.corda.testing.contracts", "net.corda.finance.contracts.asset", "net.corda.core.flows", "net.corda.finance.schemas"))
         aliceNode = mockNet.createPartyNode(ALICE_NAME)
         bobNode = mockNet.createPartyNode(BOB_NAME)
         notary = mockNet.defaultNotaryIdentity
