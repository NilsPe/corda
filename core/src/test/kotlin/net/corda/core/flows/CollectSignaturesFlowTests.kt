package net.corda.core.flows

import co.paralleluniverse.fibers.Suspendable
import com.natpryce.hamkrest.assertion.assertThat
import net.corda.core.contracts.Command
import net.corda.core.contracts.StateAndContract
import net.corda.core.contracts.requireThat
import net.corda.core.flows.mixins.WithContracts
import net.corda.core.identity.*
import net.corda.core.node.services.IdentityService
import net.corda.core.transactions.SignedTransaction
import net.corda.core.transactions.TransactionBuilder
import net.corda.node.services.api.IdentityServiceInternal
import net.corda.testing.contracts.DummyContract
import net.corda.testing.core.*
import net.corda.testing.internal.matchers.flow.willReturn
import net.corda.testing.internal.matchers.flow.willThrow
import net.corda.testing.internal.rigorousMock
import net.corda.testing.node.MockServices
import net.corda.testing.node.internal.DUMMY_CONTRACTS_CORDAPP
import net.corda.testing.node.internal.InternalMockNetwork
import net.corda.testing.node.internal.TestStartedNode
import net.corda.testing.node.internal.enclosedCordapp
import org.hamcrest.CoreMatchers.`is`
import org.junit.AfterClass
import org.junit.Assert
import org.junit.Test
import java.security.PublicKey

class CollectSignaturesFlowTests : WithContracts {
    companion object {
        private val miniCorp = TestIdentity(CordaX500Name("MiniCorp", "London", "GB"))
        private val miniCorpServices = MockServices(listOf("net.corda.testing.contracts"), miniCorp, rigorousMock<IdentityService>())
        private val classMockNet = InternalMockNetwork(cordappsForAllNodes = listOf(DUMMY_CONTRACTS_CORDAPP, enclosedCordapp()))

        private const val MAGIC_NUMBER = 1337

        @JvmStatic
        @AfterClass
        fun tearDown() = classMockNet.stopNodes()
    }

    override val mockNet = classMockNet

    private val aliceNode = makeNode(ALICE_NAME)
    private val bobNode = makeNode(BOB_NAME)
    private val charlieNode = makeNode(CHARLIE_NAME)

    private val alice = aliceNode.info.singleIdentity()
    private val bob = bobNode.info.singleIdentity()
    private val charlie = charlieNode.info.singleIdentity()

    @Test
    fun `successfully collects three signatures`() {
        val bConfidentialIdentity = bobNode.createConfidentialIdentity(bob)
        aliceNode.verifyAndRegister(bConfidentialIdentity)

<<<<<<< HEAD
        assert.that(
                aliceNode.startTestFlow(alice, bConfidentialIdentity.party, charlie),
=======
        assertThat(
            aliceNode.startTestFlow(alice, bConfidentialIdentity.party, charlie),
>>>>>>> f01f8a12
                willReturn(requiredSignatures(3))
        )
    }

    @Test
    fun `successfully collects signatures when sessions are initiated with AnonymousParty`() {
        val aConfidentialIdentity1 = aliceNode.createConfidentialIdentity(alice)
        val bConfidentialIdentity1 = bobNode.createConfidentialIdentity(bob)
        val bConfidentialIdentity2 = bobNode.createConfidentialIdentity(bob)
        val cConfidentialIdentity1 = charlieNode.createConfidentialIdentity(charlie)

        bobNode.registerInitiatedFlow(AnonymousSessionTestFlowResponder::class.java)
        charlieNode.registerInitiatedFlow(AnonymousSessionTestFlowResponder::class.java)

        val owners = listOf(aConfidentialIdentity1, bConfidentialIdentity1, bConfidentialIdentity2, cConfidentialIdentity1)

        val future = aliceNode.startFlow(AnonymousSessionTestFlow(owners)).resultFuture
        mockNet.runNetwork()
        val stx = future.get()
        val missingSigners = stx.getMissingSigners()
        Assert.assertThat(missingSigners, `is`(emptySet()))
    }

    @Test
    fun `successfully collects signatures when sessions are initiated with both AnonymousParty and WellKnownParty`() {
        val aConfidentialIdentity1 = aliceNode.createConfidentialIdentity(alice)
        val bConfidentialIdentity1 = bobNode.createConfidentialIdentity(bob)
        val bConfidentialIdentity2 = bobNode.createConfidentialIdentity(bob)
        val cConfidentialIdentity1 = charlieNode.createConfidentialIdentity(charlie)
        val cConfidentialIdentity2 = charlieNode.createConfidentialIdentity(charlie)

        bobNode.registerInitiatedFlow(MixAndMatchAnonymousSessionTestFlowResponder::class.java)
        charlieNode.registerInitiatedFlow(MixAndMatchAnonymousSessionTestFlowResponder::class.java)

        val owners = listOf(
                aConfidentialIdentity1,
                bConfidentialIdentity1,
                bConfidentialIdentity2,
                cConfidentialIdentity1,
                cConfidentialIdentity2
        )

        val keysToLookup = listOf(bConfidentialIdentity1.owningKey, bConfidentialIdentity2.owningKey, cConfidentialIdentity1.owningKey)
        val keysToKeepAnonymous = listOf(cConfidentialIdentity2.owningKey)

        val future = aliceNode.startFlow(MixAndMatchAnonymousSessionTestFlow(owners, keysToLookup.toSet(), keysToKeepAnonymous.toSet())).resultFuture
        mockNet.runNetwork()
        val stx = future.get()
        val missingSigners = stx.getMissingSigners()
        Assert.assertThat(missingSigners, `is`(emptySet()))
    }

    @Test
    fun `no need to collect any signatures`() {
        val ptx = aliceNode.signDummyContract(alice.ref(1))

        assertThat(
                aliceNode.collectSignatures(ptx),
                willReturn(requiredSignatures(1))
        )
    }

    @Test
    fun `fails when not signed by initiator`() {
        val ptx = miniCorpServices.signDummyContract(alice.ref(1))

        assertThat(
                aliceNode.collectSignatures(ptx),
                willThrow(errorMessage("The Initiator of CollectSignaturesFlow must have signed the transaction.")))
    }

    @Test
    fun `passes with multiple initial signatures`() {
        val signedByA = aliceNode.signDummyContract(
                alice.ref(1),
                MAGIC_NUMBER,
                bob.ref(2),
                bob.ref(3))
        val signedByBoth = bobNode.addSignatureTo(signedByA)

        assertThat(
                aliceNode.collectSignatures(signedByBoth),
                willReturn(requiredSignatures(2))
        )
    }

    //region Operators
    private fun TestStartedNode.startTestFlow(vararg party: Party) =
            startFlowAndRunNetwork(
                    TestFlow.Initiator(DummyContract.MultiOwnerState(
                            MAGIC_NUMBER,
                            listOf(*party)),
                            mockNet.defaultNotaryIdentity))

    //region Test Flow
    // With this flow, the initiator starts the "CollectTransactionFlow". It is then the responders responsibility to
    // override "checkTransaction" and add whatever logic their require to verify the SignedTransaction they are
    // receiving off the wire.
    object TestFlow {
        @InitiatingFlow
        class Initiator(private val state: DummyContract.MultiOwnerState, private val notary: Party) : FlowLogic<SignedTransaction>() {
            @Suspendable
            override fun call(): SignedTransaction {
                val myInputKeys = state.participants.map { it.owningKey }
                val command = Command(DummyContract.Commands.Create(), myInputKeys)
                val builder = TransactionBuilder(notary).withItems(StateAndContract(state, DummyContract.PROGRAM_ID), command)
                val ptx = serviceHub.signInitialTransaction(builder)
                val sessions = excludeHostNode(serviceHub, groupAbstractPartyByWellKnownParty(serviceHub, state.owners)).map { initiateFlow(it.key) }
                val stx = subFlow(CollectSignaturesFlow(ptx, sessions, myInputKeys))
                return subFlow(FinalityFlow(stx, sessions))
            }
        }

        @InitiatedBy(TestFlow.Initiator::class)
        class Responder(private val otherSideSession: FlowSession) : FlowLogic<Unit>() {
            @Suspendable
            override fun call() {
                val signFlow = object : SignTransactionFlow(otherSideSession) {
                    @Suspendable
                    override fun checkTransaction(stx: SignedTransaction) = requireThat {
                        val tx = stx.tx
                        val ltx = tx.toLedgerTransaction(serviceHub)
                        "There should only be one output state" using (tx.outputs.size == 1)
                        "There should only be one output state" using (tx.inputs.isEmpty())
                        val magicNumberState = ltx.outputsOfType<DummyContract.MultiOwnerState>().single()
                        "Must be $MAGIC_NUMBER or greater" using (magicNumberState.magicNumber >= MAGIC_NUMBER)
                    }
                }

                val stxId = subFlow(signFlow).id
                subFlow(ReceiveFinalityFlow(otherSideSession, expectedTxId = stxId))
            }
        }
    }
    //region
}

@InitiatingFlow
class AnonymousSessionTestFlow(val cis: List<PartyAndCertificate>) : FlowLogic<SignedTransaction>() {
    @Suspendable
    override fun call(): SignedTransaction {

        for (ci in cis) {
            if (ci.name != ourIdentity.name) {
                (serviceHub.identityService as IdentityServiceInternal).verifyAndRegisterIdentity(ci)
            }
        }
        val state = DummyContract.MultiOwnerState(owners = cis.map { AnonymousParty(it.owningKey) })
        val create = net.corda.testing.contracts.DummyContract.Commands.Create()
        val txBuilder = TransactionBuilder(notary = serviceHub.networkMapCache.notaryIdentities.first())
                .addOutputState(state)
                .addCommand(create, cis.map { it.owningKey })


        val ourKey = cis.single { it.name == ourIdentity.name }.owningKey
        val signedByUsTx = serviceHub.signInitialTransaction(txBuilder, ourKey)
        val sessionsToCollectFrom = cis.filter { it.name != ourIdentity.name }.map { initiateFlow(AnonymousParty(it.owningKey)) }
        return subFlow(CollectSignaturesFlow(signedByUsTx, sessionsToCollectFrom, myOptionalKeys = listOf(ourKey)))
    }
}

@InitiatedBy(AnonymousSessionTestFlow::class)
class AnonymousSessionTestFlowResponder(private val otherSideSession: FlowSession) : FlowLogic<Unit>() {
    @Suspendable
    override fun call() {
        val signFlow = object : SignTransactionFlow(otherSideSession) {
            @Suspendable
            override fun checkTransaction(stx: SignedTransaction) = requireThat {
            }
        }
        val stxId = subFlow(signFlow).id
    }
}

@InitiatingFlow
class MixAndMatchAnonymousSessionTestFlow(val cis: List<PartyAndCertificate>,
                                          val keysToLookUp: Set<PublicKey>,
                                          val keysToKeepAnonymous: Set<PublicKey>) : FlowLogic<SignedTransaction>() {
    @Suspendable
    override fun call(): SignedTransaction {

        for (ci  in cis) {
            if (ci.name != ourIdentity.name) {
                (serviceHub.identityService as IdentityServiceInternal).verifyAndRegisterIdentity(ci)
            }
        }
        val state = DummyContract.MultiOwnerState(owners = cis.map { AnonymousParty(it.owningKey) })
        val create = net.corda.testing.contracts.DummyContract.Commands.Create()
        val txBuilder = TransactionBuilder(notary = serviceHub.networkMapCache.notaryIdentities.first())
                .addOutputState(state)
                .addCommand(create, cis.map { it.owningKey })


        val ourKey = cis.single { it.name == ourIdentity.name }.owningKey
        val signedByUsTx = serviceHub.signInitialTransaction(txBuilder, ourKey)

        val resolvedParties = keysToLookUp.map { serviceHub.identityService.wellKnownPartyFromAnonymous(AnonymousParty(it))!! }.toSet()
        val anonymousParties = keysToKeepAnonymous.map { AnonymousParty(it) }
        val sessionsToCollectFrom = (resolvedParties + anonymousParties).map { initiateFlow(it) }
        return subFlow(CollectSignaturesFlow(signedByUsTx, sessionsToCollectFrom, myOptionalKeys = listOf(ourKey)))
    }
}

@InitiatedBy(MixAndMatchAnonymousSessionTestFlow::class)
class MixAndMatchAnonymousSessionTestFlowResponder(private val otherSideSession: FlowSession) : FlowLogic<Unit>() {
    @Suspendable
    override fun call() {
        val signFlow = object : SignTransactionFlow(otherSideSession) {
            @Suspendable
            override fun checkTransaction(stx: SignedTransaction) = requireThat {
            }
        }
        val stxId = subFlow(signFlow).id
    }
}<|MERGE_RESOLUTION|>--- conflicted
+++ resolved
@@ -55,13 +55,8 @@
         val bConfidentialIdentity = bobNode.createConfidentialIdentity(bob)
         aliceNode.verifyAndRegister(bConfidentialIdentity)
 
-<<<<<<< HEAD
-        assert.that(
+        assertThat(
                 aliceNode.startTestFlow(alice, bConfidentialIdentity.party, charlie),
-=======
-        assertThat(
-            aliceNode.startTestFlow(alice, bConfidentialIdentity.party, charlie),
->>>>>>> f01f8a12
                 willReturn(requiredSignatures(3))
         )
     }
