/*
 * R3 Proprietary and Confidential
 *
 * Copyright (c) 2018 R3 Limited.  All rights reserved.
 *
 * The intellectual and technical concepts contained herein are proprietary to R3 and its suppliers and are protected by trade secret law.
 *
 * Distribution of this file or any portion thereof via any medium without the express permission of R3 is strictly prohibited.
 */
package net.corda.core.crypto.internal

import net.corda.core.DeleteForDJVM
import net.corda.core.crypto.CordaSecurityProvider
import net.corda.core.crypto.Crypto.EDDSA_ED25519_SHA512
import net.corda.core.crypto.Crypto.decodePrivateKey
import net.corda.core.crypto.Crypto.decodePublicKey
import net.corda.core.internal.X509EdDSAEngine
import net.i2p.crypto.eddsa.EdDSAEngine
import net.i2p.crypto.eddsa.EdDSASecurityProvider
import org.bouncycastle.asn1.ASN1ObjectIdentifier
import org.bouncycastle.asn1.pkcs.PrivateKeyInfo
import org.bouncycastle.asn1.x509.SubjectPublicKeyInfo
import org.bouncycastle.jcajce.provider.util.AsymmetricKeyInfoConverter
import org.bouncycastle.jce.provider.BouncyCastleProvider
import org.bouncycastle.pqc.jcajce.provider.BouncyCastlePQCProvider
import java.security.Security

internal val cordaSecurityProvider = CordaSecurityProvider().also {
    Security.insertProviderAt(it, 1) // The position is 1-based.
}
// OID taken from https://tools.ietf.org/html/draft-ietf-curdle-pkix-00
internal val `id-Curve25519ph` = ASN1ObjectIdentifier("1.3.101.112")
internal val cordaBouncyCastleProvider = BouncyCastleProvider().apply {
    putAll(EdDSASecurityProvider())
    // Override the normal EdDSA engine with one which can handle X509 keys.
    put("Signature.${EdDSAEngine.SIGNATURE_ALGORITHM}", X509EdDSAEngine::class.java.name)
    addKeyInfoConverter(`id-Curve25519ph`, object : AsymmetricKeyInfoConverter {
        override fun generatePublic(keyInfo: SubjectPublicKeyInfo) = decodePublicKey(EDDSA_ED25519_SHA512, keyInfo.encoded)
        override fun generatePrivate(keyInfo: PrivateKeyInfo) = decodePrivateKey(EDDSA_ED25519_SHA512, keyInfo.encoded)
    })
}.also {
    // This registration is needed for reading back EdDSA key from java keystore.
    // TODO: Find a way to make JKS work with bouncy castle provider or implement our own provide so we don't have to register bouncy castle provider.
    Security.addProvider(it)
}
internal val bouncyCastlePQCProvider = BouncyCastlePQCProvider().apply {
    require(name == "BCPQC") // The constant it comes from is not final.
}.also {
    Security.addProvider(it)
}
// This map is required to defend against users that forcibly call Security.addProvider / Security.removeProvider
// that could cause unexpected and suspicious behaviour.
// i.e. if someone removes a Provider and then he/she adds a new one with the same name.
// The val is private to avoid any harmful state changes.
internal val providerMap = listOf(cordaBouncyCastleProvider, cordaSecurityProvider, bouncyCastlePQCProvider).map { it.name to it }.toMap()

<<<<<<< HEAD
internal fun platformSecureRandomFactory() = platformSecureRandom // To minimise diff of CryptoUtils against open-source.
=======
@DeleteForDJVM
internal fun platformSecureRandomFactory() = platformSecureRandom() // To minimise diff of CryptoUtils against open-source.
>>>>>>> 8087f3c5
<|MERGE_RESOLUTION|>--- conflicted
+++ resolved
@@ -54,9 +54,5 @@
 // The val is private to avoid any harmful state changes.
 internal val providerMap = listOf(cordaBouncyCastleProvider, cordaSecurityProvider, bouncyCastlePQCProvider).map { it.name to it }.toMap()
 
-<<<<<<< HEAD
-internal fun platformSecureRandomFactory() = platformSecureRandom // To minimise diff of CryptoUtils against open-source.
-=======
 @DeleteForDJVM
-internal fun platformSecureRandomFactory() = platformSecureRandom() // To minimise diff of CryptoUtils against open-source.
->>>>>>> 8087f3c5
+internal fun platformSecureRandomFactory() = platformSecureRandom // To minimise diff of CryptoUtils against open-source.