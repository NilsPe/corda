--- conflicted
+++ resolved
@@ -20,7 +20,6 @@
 import net.corda.core.serialization.SerializationContext
 import net.corda.core.serialization.SerializationFactory
 import net.corda.core.utilities.contextLogger
-<<<<<<< HEAD
 import java.io.NotSerializableException
 import java.lang.Exception
 import java.security.PublicKey
@@ -28,12 +27,6 @@
 import java.time.Instant
 import java.util.ArrayDeque
 import java.util.UUID
-=======
-import java.security.PublicKey
-import java.time.Duration
-import java.time.Instant
-import java.util.*
->>>>>>> fb736ad9
 import java.util.regex.Pattern
 import kotlin.collections.ArrayList
 import kotlin.collections.component1
@@ -80,10 +73,7 @@
     private companion object {
         private fun defaultLockId() = (Strand.currentStrand() as? FlowStateMachine<*>)?.id?.uuid ?: UUID.randomUUID()
         private val log = contextLogger()
-<<<<<<< HEAD
         private const val CORDA_VERSION_THAT_INTRODUCED_FLATTENED_COMMANDS = 4
-=======
->>>>>>> fb736ad9
 
         private val ID_PATTERN = "\\p{javaJavaIdentifierStart}\\p{javaJavaIdentifierPart}*"
         private val FQCP = Pattern.compile("$ID_PATTERN(/$ID_PATTERN)+")
