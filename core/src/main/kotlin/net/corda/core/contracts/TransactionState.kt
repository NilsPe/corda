@file:KeepForDJVM
package net.corda.core.contracts

import net.corda.core.KeepForDJVM
import net.corda.core.identity.Party
import net.corda.core.serialization.CordaSerializable
import net.corda.core.utilities.loggerFor

// DOCSTART 1
typealias ContractClassName = String

/**
 * A wrapper for [ContractState] containing additional platform-level state information and contract information.
 * This is the definitive state that is stored on the ledger and used in transaction outputs.
 */
@CordaSerializable
data class TransactionState<out T : ContractState> @JvmOverloads constructor(
        /** The custom contract state */
        val data: T,
        /**
         * The contract class name that will verify this state that will be created via reflection.
         * The attachment containing this class will be automatically added to the transaction at transaction creation
         * time.
         *
         * Currently these are loaded from the classpath of the node which includes the cordapp directory - at some
         * point these will also be loaded and run from the attachment store directly, allowing contracts to be
         * sent across, and run, from the network from within a sandbox environment.
         */
        // TODO: Implement the contract sandbox loading of the contract attachments
        val contract: ContractClassName = requireNotNull(data.requiredContractClassName) {
<<<<<<< HEAD
        //TODO: add link to docsite page, when there is one.
    """
=======
            //TODO: add link to docsite page, when there is one.
            """
>>>>>>> 0234c1fc
    Unable to infer Contract class name because state class ${data::class.java.name} is not annotated with
    @BelongsToContract, and does not have an enclosing class which implements Contract. Either annotate ${data::class.java.name}
    with @BelongsToContract, or supply an explicit contract parameter to TransactionState().
    """.trimIndent().replace('\n', ' ')
        },
        /** Identity of the notary that ensures the state is not used as an input to a transaction more than once */
        val notary: Party,
        /**
         * All contract states may be _encumbered_ by up to one other state.
         *
         * The encumbrance state, if present, forces additional controls over the encumbered state, since the platform checks
         * that the encumbrance state is present as an input in the same transaction that consumes the encumbered state, and
         * the contract code and rules of the encumbrance state will also be verified during the execution of the transaction.
         * For example, a cash contract state could be encumbered with a time-lock contract state; the cash state is then only
         * processable in a transaction that verifies that the time specified in the encumbrance time-lock has passed.
         *
         * The encumbered state refers to another by index, and the referred encumbrance state
         * is an output state in a particular position on the same transaction that created the encumbered state. An alternative
         * implementation would be encumbering by reference to a [StateRef], which would allow the specification of encumbrance
         * by a state created in a prior transaction.
         *
         * Note that an encumbered state that is being consumed must have its encumbrance consumed in the same transaction,
         * otherwise the transaction is not valid.
         */
        val encumbrance: Int? = null,
        /**
         * A validator for the contract attachments on the transaction.
         */
<<<<<<< HEAD
        val constraint: AttachmentConstraint = AutomaticHashConstraint) {
=======
        val constraint: AttachmentConstraint = AutomaticPlaceholderConstraint) {
>>>>>>> 0234c1fc

    private companion object {
        val logger = loggerFor<TransactionState<*>>()
    }

    init {
        when {
            data.requiredContractClassName == null -> logger.warn(
                    """
        State class ${data::class.java.name} is not annotated with @BelongsToContract,
        and does not have an enclosing class which implements Contract. Annotate ${data::class.java.simpleName}
        with @BelongsToContract(${contract.split("\\.\\$").last()}.class) to remove this warning.
        """.trimIndent().replace('\n', ' ')
            )
            data.requiredContractClassName != contract -> logger.warn(
                    """
        State class ${data::class.java.name} belongs to contract ${data.requiredContractClassName},
        but is bundled with contract $contract in TransactionState. Annotate ${data::class.java.simpleName}
        with @BelongsToContract(${contract.split("\\.\\$").last()}.class) to remove this warning.
        """.trimIndent().replace('\n', ' ')
            )
        }
    }
}
// DOCEND 1<|MERGE_RESOLUTION|>--- conflicted
+++ resolved
@@ -28,13 +28,8 @@
          */
         // TODO: Implement the contract sandbox loading of the contract attachments
         val contract: ContractClassName = requireNotNull(data.requiredContractClassName) {
-<<<<<<< HEAD
-        //TODO: add link to docsite page, when there is one.
-    """
-=======
             //TODO: add link to docsite page, when there is one.
             """
->>>>>>> 0234c1fc
     Unable to infer Contract class name because state class ${data::class.java.name} is not annotated with
     @BelongsToContract, and does not have an enclosing class which implements Contract. Either annotate ${data::class.java.name}
     with @BelongsToContract, or supply an explicit contract parameter to TransactionState().
@@ -63,11 +58,7 @@
         /**
          * A validator for the contract attachments on the transaction.
          */
-<<<<<<< HEAD
-        val constraint: AttachmentConstraint = AutomaticHashConstraint) {
-=======
         val constraint: AttachmentConstraint = AutomaticPlaceholderConstraint) {
->>>>>>> 0234c1fc
 
     private companion object {
         val logger = loggerFor<TransactionState<*>>()
