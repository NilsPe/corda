--- conflicted
+++ resolved
@@ -28,9 +28,6 @@
     @JvmOverloads
     fun commitInputStates(inputs: List<StateRef>, txId: SecureHash, caller: Party, requestSignature: NotarisationRequestSignature, timeWindow: TimeWindow?, references: List<StateRef> = emptyList()) {
         try {
-<<<<<<< HEAD
-            uniquenessProvider.commit(inputs, txId, caller, requestSignature, timeWindow)
-=======
             uniquenessProvider.commit(inputs, txId, caller, requestSignature, timeWindow, references)
         } catch (e: NotaryInternalException) {
             if (e.error is NotaryError.Conflict) {
@@ -45,7 +42,6 @@
                     throw e
                 }
             } else throw e
->>>>>>> e1223e31
         } catch (e: Exception) {
             if (e is NotaryInternalException) throw  e
             log.error("Internal error", e)
