--- conflicted
+++ resolved
@@ -50,14 +50,11 @@
 class CordaRPCClientTest : NodeBasedTest(listOf("net.corda.finance"), notaries = listOf(DUMMY_NOTARY_NAME)) {
     companion object {
         val rpcUser = User("user1", "test", permissions = setOf(all()))
-<<<<<<< HEAD
+        val log = contextLogger()
 
         @ClassRule
         @JvmField
         val databaseSchemas = IntegrationTestSchemas(ALICE_NAME, DUMMY_NOTARY_NAME)
-=======
-        val log = contextLogger()
->>>>>>> 14a20654
     }
 
     private lateinit var node: NodeWithInfo
