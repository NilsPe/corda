--- conflicted
+++ resolved
@@ -432,13 +432,8 @@
     publish {
         contextUrl = artifactory_contextUrl
         repository {
-<<<<<<< HEAD
             repoKey = 'r3-corda-dev'
-            username = 'teamcity'
-=======
-            repoKey = 'corda-dev'
             username = System.getenv('CORDA_ARTIFACTORY_USERNAME')
->>>>>>> 3c9619b1
             password = System.getenv('CORDA_ARTIFACTORY_PASSWORD')
         }
 
