import org.apache.tools.ant.taskdefs.condition.Os

import java.nio.file.Files

apply plugin: 'org.jetbrains.dokka'
apply plugin: 'kotlin'

dependencies {
    compile rootProject
}

def internalPackagePrefixes(sourceDirs) {
    def prefixes = []
    // Kotlin allows packages to deviate from the directory structure, but let's assume they don't:
    sourceDirs.collect { sourceDir ->
        sourceDir.traverse(type: groovy.io.FileType.DIRECTORIES) {
            if (it.name == 'internal') {
                prefixes.add sourceDir.toPath().relativize(it.toPath()).toString().replace(File.separator, '.')
            }
        }
    }
    prefixes
}

ext {
    // TODO: Add '../client/jfx/src/main/kotlin' and '../client/mock/src/main/kotlin' if we decide to make them into public API
<<<<<<< HEAD
    dokkaSourceDirs = files('../core/src/main/kotlin', '../client/rpc/src/main/kotlin', '../finance/workflows/src/main/kotlin', '../client/jackson/src/main/kotlin',
                            '../testing/test-utils/src/main/kotlin', '../testing/node-driver/src/main/kotlin')
=======
    dokkaSourceDirs = files('../core/src/main/kotlin', '../client/rpc/src/main/kotlin', '../finance/workflows/src/main/kotlin', '../finance/contracts/src/main/kotlin', '../client/jackson/src/main/kotlin',
            '../testing/test-utils/src/main/kotlin', '../testing/node-driver/src/main/kotlin')
>>>>>>> e255ef38
    internalPackagePrefixes = internalPackagePrefixes(dokkaSourceDirs)
}

dokka {
    outputDirectory = file("${rootProject.rootDir}/docs/build/html/api/kotlin")
}

task dokkaJavadoc(type: org.jetbrains.dokka.gradle.DokkaTask) {
    outputFormat = "javadoc"
    outputDirectory = file("${rootProject.rootDir}/docs/build/html/api/javadoc")
}

[dokka, dokkaJavadoc].collect {
    it.configure {
        moduleName = 'corda'
        processConfigurations = ['compile']
        sourceDirs = dokkaSourceDirs
        includes = ['packages.md']
        jdkVersion = 8
        externalDocumentationLink {
            url = new URL("http://fasterxml.github.io/jackson-core/javadoc/2.8/")
        }
        externalDocumentationLink {
            url = new URL("https://docs.oracle.com/javafx/2/api/")
        }
        externalDocumentationLink {
            url = new URL("http://www.bouncycastle.org/docs/docs1.5on/")
        }
        internalPackagePrefixes.collect { packagePrefix ->
            packageOptions {
                prefix = packagePrefix
                suppress = true
            }
        }
    }
}

task buildDocs(dependsOn: ['apidocs', 'makeDocs'])
task apidocs(dependsOn: ['dokka', 'dokkaJavadoc'])

<<<<<<< HEAD
task makeDocs(dependsOn: ['installDocsiteRequirements', 'makeHtmlDocs', 'makePdfDocs'])

task makeHtmlDocs(type: Exec, dependsOn: ['installDocsiteRequirements']) {
    commandLine 'cmd', '/c', 'bash make-docsite-html.sh' // Windows
    commandLine 'bash', './make-docsite-html.sh' // Linux
}

task makePdfDocs(type: Exec, dependsOn: ['installDocsiteRequirements']) {
    commandLine 'cmd', '/c', 'bash make-docsite-pdf.sh' // Windows
    commandLine 'bash', './make-docsite-pdf.sh' // Linux
}

task installDocsiteRequirements(type: Exec) {
    // TODO: Non-msys Windows script
    commandLine 'cmd', '/c', 'bash install-docsite-requirements.sh' // Windows
    commandLine 'bash', './install-docsite-requirements.sh' // Linux
=======
task makeDocs(type: Exec) {
    if (Os.isFamily(Os.FAMILY_WINDOWS)) {
        commandLine "docker", "run", "--rm", "-v", "${project.projectDir}:/opt/docs_builder", "corda/docs-builder:latest", "bash", "-c", "make-docsite.sh"
    } else {
        commandLine "bash", "-c",  "docker run --rm --user \$(id -u):\$(id -g) -v ${project.projectDir}:/opt/docs_builder corda/docs-builder:latest bash -c make-docsite.sh"
    }
>>>>>>> e255ef38
}

apidocs.shouldRunAfter makeDocs<|MERGE_RESOLUTION|>--- conflicted
+++ resolved
@@ -24,13 +24,8 @@
 
 ext {
     // TODO: Add '../client/jfx/src/main/kotlin' and '../client/mock/src/main/kotlin' if we decide to make them into public API
-<<<<<<< HEAD
-    dokkaSourceDirs = files('../core/src/main/kotlin', '../client/rpc/src/main/kotlin', '../finance/workflows/src/main/kotlin', '../client/jackson/src/main/kotlin',
-                            '../testing/test-utils/src/main/kotlin', '../testing/node-driver/src/main/kotlin')
-=======
     dokkaSourceDirs = files('../core/src/main/kotlin', '../client/rpc/src/main/kotlin', '../finance/workflows/src/main/kotlin', '../finance/contracts/src/main/kotlin', '../client/jackson/src/main/kotlin',
             '../testing/test-utils/src/main/kotlin', '../testing/node-driver/src/main/kotlin')
->>>>>>> e255ef38
     internalPackagePrefixes = internalPackagePrefixes(dokkaSourceDirs)
 }
 
@@ -71,31 +66,22 @@
 task buildDocs(dependsOn: ['apidocs', 'makeDocs'])
 task apidocs(dependsOn: ['dokka', 'dokkaJavadoc'])
 
-<<<<<<< HEAD
 task makeDocs(dependsOn: ['installDocsiteRequirements', 'makeHtmlDocs', 'makePdfDocs'])
 
 task makeHtmlDocs(type: Exec, dependsOn: ['installDocsiteRequirements']) {
-    commandLine 'cmd', '/c', 'bash make-docsite-html.sh' // Windows
-    commandLine 'bash', './make-docsite-html.sh' // Linux
+    if (Os.isFamily(Os.FAMILY_WINDOWS)) {
+        commandLine "docker", "run", "--rm", "-v", "${project.projectDir}:/opt/docs_builder", "corda/docs-builder:latest", "bash", "-c", "make-docsite-html.sh"
+    } else {
+        commandLine "bash", "-c",  "docker run --rm --user \$(id -u):\$(id -g) -v ${project.projectDir}:/opt/docs_builder corda/docs-builder:latest bash -c make-docsite-html.sh"
+    }
 }
 
 task makePdfDocs(type: Exec, dependsOn: ['installDocsiteRequirements']) {
-    commandLine 'cmd', '/c', 'bash make-docsite-pdf.sh' // Windows
-    commandLine 'bash', './make-docsite-pdf.sh' // Linux
-}
-
-task installDocsiteRequirements(type: Exec) {
-    // TODO: Non-msys Windows script
-    commandLine 'cmd', '/c', 'bash install-docsite-requirements.sh' // Windows
-    commandLine 'bash', './install-docsite-requirements.sh' // Linux
-=======
-task makeDocs(type: Exec) {
     if (Os.isFamily(Os.FAMILY_WINDOWS)) {
-        commandLine "docker", "run", "--rm", "-v", "${project.projectDir}:/opt/docs_builder", "corda/docs-builder:latest", "bash", "-c", "make-docsite.sh"
+        commandLine "docker", "run", "--rm", "-v", "${project.projectDir}:/opt/docs_builder", "corda/docs-builder:latest", "bash", "-c", "make-docsite-pdf.sh"
     } else {
-        commandLine "bash", "-c",  "docker run --rm --user \$(id -u):\$(id -g) -v ${project.projectDir}:/opt/docs_builder corda/docs-builder:latest bash -c make-docsite.sh"
+        commandLine "bash", "-c", "docker run --rm --user \$(id -u):\$(id -g) -v ${project.projectDir}:/opt/docs_builder corda/docs-builder:latest bash -c make-docsite-pdf.sh"
     }
->>>>>>> e255ef38
 }
 
 apidocs.shouldRunAfter makeDocs