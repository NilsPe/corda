import static com.r3.build.BuildControl.killAllExistingBuildsForJob
@Library('existing-build-control')
import static com.r3.build.BuildControl.killAllExistingBuildsForJob

//killAllExistingBuildsForJob(env.JOB_NAME, env.BUILD_NUMBER.toInteger())

pipeline {
    agent { label 'local-k8s' }
    options { timestamps() }

    environment {
        DOCKER_TAG_TO_USE = "${env.GIT_COMMIT.subSequence(0, 8)}"
        EXECUTOR_NUMBER = "${env.EXECUTOR_NUMBER}"
        BUILD_ID = "${env.BUILD_ID}-${env.JOB_NAME}"
        ARTIFACTORY_CREDENTIALS = credentials('artifactory-credentials')
    }

    stages {
<<<<<<< HEAD
        stage("Testing") {
=======
        stage('Corda Pull Request - Generate Build Image') {
            steps {
                withCredentials([string(credentialsId: 'container_reg_passwd', variable: 'DOCKER_PUSH_PWD')]) {
                    sh "./gradlew --no-daemon " +
                            "-Dkubenetize=true " +
                            "-Ddocker.push.password=\"\${DOCKER_PUSH_PWD}\" " +
                            "-Ddocker.work.dir=\"/tmp/\${EXECUTOR_NUMBER}\" " +
                            "-Ddocker.build.tag=\"\${DOCKER_TAG_TO_USE}\"" +
                            " clean pushBuildImage --stacktrace"
                }
                sh "kubectl auth can-i get pods"
            }
        }

        stage('Corda Pull Request - Run Tests') {
>>>>>>> 93623d73
            parallel {
                stage('Unit Tests') {
                    agent {
                        dockerfile {
                            filename '.ci/Dockerfile'
                        }
                    }
                    steps {
<<<<<<< HEAD
                        script {
                            catchError {
                                sh "./gradlew --no-daemon test"
                            }
                            junit '**/build/test-results/**/*.xml'
                        }
=======
                        sh "./gradlew --no-daemon " +
                                "-DbuildId=\"\${BUILD_ID}\" " +
                                "-Dkubenetize=true " +
                                "-Ddocker.run.tag=\"\${DOCKER_TAG_TO_USE}\" " +
                                "-Dartifactory.username=\"\${ARTIFACTORY_CREDENTIALS_USR}\" " +
                                "-Dartifactory.password=\"\${ARTIFACTORY_CREDENTIALS_PSW}\" " +
                                "-Dgit.branch=\"\${GIT_BRANCH}\" " +
                                "-Dgit.target.branch=\"\${CHANGE_TARGET}\" " +
                                " allParallelIntegrationTest  --stacktrace"
>>>>>>> 93623d73
                    }
                }

                stage('Integration Tests') {
                    agent {
                        dockerfile {
                            filename '.ci/Dockerfile'
                        }
                    }
                    steps {
<<<<<<< HEAD
                        script {
                            try {
                                sh "./gradlew --no-daemon integrationTest"
                            } catch (error) {
                                junit '**/build/test-results/**/*.xml'
                            }
                        }
=======
                        sh "./gradlew --no-daemon " +
                                "-DbuildId=\"\${BUILD_ID}\" " +
                                "-Dkubenetize=true " +
                                "-Ddocker.run.tag=\"\${DOCKER_TAG_TO_USE}\" " +
                                "-Dartifactory.username=\"\${ARTIFACTORY_CREDENTIALS_USR}\" " +
                                "-Dartifactory.password=\"\${ARTIFACTORY_CREDENTIALS_PSW}\" " +
                                "-Dgit.branch=\"\${GIT_BRANCH}\" " +
                                "-Dgit.target.branch=\"\${CHANGE_TARGET}\" " +
                                " allParallelUnitTest --stacktrace"
>>>>>>> 93623d73
                    }
                }

            }
        }
    }

    post {
        cleanup {
            deleteDir() /* clean up our workspace */
        }
    }
}<|MERGE_RESOLUTION|>--- conflicted
+++ resolved
@@ -2,7 +2,7 @@
 @Library('existing-build-control')
 import static com.r3.build.BuildControl.killAllExistingBuildsForJob
 
-//killAllExistingBuildsForJob(env.JOB_NAME, env.BUILD_NUMBER.toInteger())
+killAllExistingBuildsForJob(env.JOB_NAME, env.BUILD_NUMBER.toInteger())
 
 pipeline {
     agent { label 'local-k8s' }
@@ -16,9 +16,6 @@
     }
 
     stages {
-<<<<<<< HEAD
-        stage("Testing") {
-=======
         stage('Corda Pull Request - Generate Build Image') {
             steps {
                 withCredentials([string(credentialsId: 'container_reg_passwd', variable: 'DOCKER_PUSH_PWD')]) {
@@ -34,23 +31,9 @@
         }
 
         stage('Corda Pull Request - Run Tests') {
->>>>>>> 93623d73
             parallel {
-                stage('Unit Tests') {
-                    agent {
-                        dockerfile {
-                            filename '.ci/Dockerfile'
-                        }
-                    }
+                stage('Integration Tests') {
                     steps {
-<<<<<<< HEAD
-                        script {
-                            catchError {
-                                sh "./gradlew --no-daemon test"
-                            }
-                            junit '**/build/test-results/**/*.xml'
-                        }
-=======
                         sh "./gradlew --no-daemon " +
                                 "-DbuildId=\"\${BUILD_ID}\" " +
                                 "-Dkubenetize=true " +
@@ -60,26 +43,10 @@
                                 "-Dgit.branch=\"\${GIT_BRANCH}\" " +
                                 "-Dgit.target.branch=\"\${CHANGE_TARGET}\" " +
                                 " allParallelIntegrationTest  --stacktrace"
->>>>>>> 93623d73
                     }
                 }
-
-                stage('Integration Tests') {
-                    agent {
-                        dockerfile {
-                            filename '.ci/Dockerfile'
-                        }
-                    }
+                stage('Unit Tests') {
                     steps {
-<<<<<<< HEAD
-                        script {
-                            try {
-                                sh "./gradlew --no-daemon integrationTest"
-                            } catch (error) {
-                                junit '**/build/test-results/**/*.xml'
-                            }
-                        }
-=======
                         sh "./gradlew --no-daemon " +
                                 "-DbuildId=\"\${BUILD_ID}\" " +
                                 "-Dkubenetize=true " +
@@ -89,15 +56,17 @@
                                 "-Dgit.branch=\"\${GIT_BRANCH}\" " +
                                 "-Dgit.target.branch=\"\${CHANGE_TARGET}\" " +
                                 " allParallelUnitTest --stacktrace"
->>>>>>> 93623d73
                     }
                 }
-
             }
         }
     }
 
     post {
+        always {
+            archiveArtifacts artifacts: '**/pod-logs/**/*.log', fingerprint: false
+            junit '**/build/test-results-xml/**/*.xml'
+        }
         cleanup {
             deleteDir() /* clean up our workspace */
         }
