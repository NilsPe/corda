--- conflicted
+++ resolved
@@ -81,11 +81,9 @@
     compile project(":confidential-identities")
     compile project(':client:rpc')
     compile project(':tools:shell')
-<<<<<<< HEAD
+
 
     compile "net.corda.plugins:cordform-common:$gradle_plugins_version"
-=======
->>>>>>> bc330bd9
 
     // Log4J: logging framework (with SLF4J bindings)
     compile "org.apache.logging.log4j:log4j-slf4j-impl:${log4j_version}"
