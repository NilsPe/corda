package net.corda.node.services.statemachine

import co.paralleluniverse.fibers.Suspendable
import net.corda.core.flows.FlowLogic
import net.corda.core.flows.FlowSession
import net.corda.core.flows.InitiatedBy
import net.corda.core.flows.InitiatingFlow
import net.corda.core.flows.StartableByRPC
import net.corda.core.identity.Party
import net.corda.core.messaging.startFlow
import net.corda.core.utilities.getOrThrow
import net.corda.core.utilities.seconds
import net.corda.core.utilities.unwrap
import net.corda.node.services.statemachine.transitions.TopLevelTransition
import net.corda.testing.core.ALICE_NAME
import net.corda.testing.core.CHARLIE_NAME
import net.corda.testing.core.singleIdentity
import org.junit.Test
import kotlin.test.assertEquals

@Suppress("MaxLineLength") // Byteman rules cannot be easily wrapped
class StateMachineSubFlowErrorHandlingTest : StateMachineErrorHandlingTest() {

    /**
     * This test checks that flow calling an initiating subflow will recover correctly.
     *
     * Throws an exception when performing an [Action.CommitTransaction] event during the subflow's first send to a counterparty.
     *
     * The exception is thrown 3 times.
     *
     * This causes the transition to be discharged from the hospital 3 times (retries 3 times). On the final retry the transition
     * succeeds and the flow finishes.
     *
     * Each time the flow retries, it begins from the previous checkpoint where it suspended before failing.
     *
     * 2 of the thrown exceptions are absorbed by the if statement in [TransitionExecutorImpl.executeTransition] that aborts the transition
     * if an error transition moves into another error transition. The flow still recovers from this state. 5 exceptions were thrown to verify
     * that 3 retries are attempted before recovering.
     */
    @Test(timeout = 300_000)
    fun `initiating subflow - error during transition with CommitTransaction action that occurs during the first send will retry and complete successfully`() {
        startDriver {
<<<<<<< HEAD
            val charlie = createNode()
            val (alice, port) = createBytemanNode()
=======
            val (charlie, alice, port) = createNodeAndBytemanNode(CHARLIE_NAME, ALICE_NAME)
>>>>>>> 4acf41ea

            val rules = """
                RULE Create Counter
                CLASS $actionExecutorClassName
                METHOD executeCommitTransaction
                AT ENTRY
                IF createCounter("counter", $counter)
                DO traceln("Counter created")
                ENDRULE
                
                RULE Set flag when entering subflow
                CLASS ${SendAMessageInAnInitiatingSubflowFlow::class.java.name}
                METHOD flag
                AT ENTRY
                IF !flagged("subflow_flag")
                DO flag("subflow_flag"); traceln("Setting subflow flag to true")
                ENDRULE
                
                RULE Set flag when executing first suspend
                CLASS ${TopLevelTransition::class.java.name}
                METHOD suspendTransition
                AT ENTRY
                IF flagged("subflow_flag") && !flagged("suspend_flag")
                DO flag("suspend_flag"); traceln("Setting suspend flag to true")
                ENDRULE

                RULE Throw exception on executeCommitTransaction action after first suspend + commit
                CLASS $actionExecutorClassName
                METHOD executeCommitTransaction
                AT ENTRY
                IF flagged("subflow_flag") && flagged("suspend_flag") && flagged("commit_flag") && readCounter("counter") < 3
                DO incrementCounter("counter"); traceln("Throwing exception"); throw new java.lang.RuntimeException("die dammit die")
                ENDRULE
                
                RULE Set flag when executing first commit
                CLASS $actionExecutorClassName
                METHOD executeCommitTransaction
                AT ENTRY
                IF flagged("subflow_flag") && flagged("suspend_flag") && !flagged("commit_flag")
                DO flag("commit_flag"); traceln("Setting commit flag to true")
                ENDRULE
            """.trimIndent()

            submitBytemanRules(rules, port)

            alice.rpc.startFlow(
                StateMachineSubFlowErrorHandlingTest::SendAMessageInAnInitiatingSubflowFlow,
                charlie.nodeInfo.singleIdentity()
            ).returnValue.getOrThrow(
                30.seconds
            )

            alice.rpc.assertNumberOfCheckpointsAllZero()
            alice.rpc.assertHospitalCounts(discharged = 3)
            assertEquals(0, alice.rpc.stateMachinesSnapshot().size)
        }
    }

    /**
     * This test checks that flow calling an initiating subflow will recover correctly.
     *
     * Throws an exception when performing an [Action.CommitTransaction] event during the subflow's first receive from a counterparty.
     *
     * The exception is thrown 3 times.
     *
     * This causes the transition to be discharged from the hospital 3 times (retries 3 times). On the final retry the transition
     * succeeds and the flow finishes.
     *
     * Each time the flow retries, it begins from the previous checkpoint where it suspended before failing.
     *
     * 2 of the thrown exceptions are absorbed by the if statement in [TransitionExecutorImpl.executeTransition] that aborts the transition
     * if an error transition moves into another error transition. The flow still recovers from this state. 5 exceptions were thrown to verify
     * that 3 retries are attempted before recovering.
     */
    @Test(timeout = 300_000)
    fun `initiating subflow - error during transition with CommitTransaction action that occurs after the first receive will retry and complete successfully`() {
        startDriver {
<<<<<<< HEAD
            val charlie = createNode()
            val (alice, port) = createBytemanNode()
=======
            val (charlie, alice, port) = createNodeAndBytemanNode(CHARLIE_NAME, ALICE_NAME)
>>>>>>> 4acf41ea

            val rules = """
                RULE Create Counter
                CLASS $actionExecutorClassName
                METHOD executeCommitTransaction
                AT ENTRY
                IF createCounter("counter", $counter)
                DO traceln("Counter created")
                ENDRULE
                
                RULE Set flag when entering subflow
                CLASS ${SendAMessageInAnInitiatingSubflowFlow::class.java.name}
                METHOD flag
                AT ENTRY
                IF !flagged("subflow_flag")
                DO flag("subflow_flag"); traceln("Setting subflow flag to true")
                ENDRULE
                
                RULE Set flag when executing first suspend
                CLASS ${FlowSessionImpl::class.java.name}
                METHOD receive
                AT ENTRY
                IF flagged("subflow_flag") && !flagged("suspend_flag")
                DO flag("suspend_flag"); traceln("Setting suspend flag to true")
                ENDRULE

                RULE Throw exception on executeCommitTransaction action after first suspend + commit
                CLASS $actionExecutorClassName
                METHOD executeCommitTransaction
                AT ENTRY
                IF flagged("subflow_flag") && flagged("suspend_flag") && readCounter("counter") < 3
                DO incrementCounter("counter"); traceln("Throwing exception"); throw new java.lang.RuntimeException("die dammit die")
                ENDRULE
            """.trimIndent()

            submitBytemanRules(rules, port)

            alice.rpc.startFlow(
                StateMachineSubFlowErrorHandlingTest::SendAMessageInAnInitiatingSubflowFlow,
                charlie.nodeInfo.singleIdentity()
            ).returnValue.getOrThrow(
                30.seconds
            )

            alice.rpc.assertNumberOfCheckpointsAllZero()
            alice.rpc.assertHospitalCounts(discharged = 3)
            assertEquals(0, alice.rpc.stateMachinesSnapshot().size)
        }
    }

    /**
     * This test checks that flow calling an inline subflow will recover correctly.
     *
     * Throws an exception when performing an [Action.CommitTransaction] event during the subflow's first send to a counterparty.
     *
     * The exception is thrown 3 times.
     *
     * This causes the transition to be discharged from the hospital 3 times (retries 3 times). On the final retry the transition
     * succeeds and the flow finishes.
     *
     * Each time the flow retries, it begins from the previous checkpoint where it suspended before failing.
     *
     * 2 of the thrown exceptions are absorbed by the if statement in [TransitionExecutorImpl.executeTransition] that aborts the transition
     * if an error transition moves into another error transition. The flow still recovers from this state. 5 exceptions were thrown to verify
     * that 3 retries are attempted before recovering.
     */
    @Test(timeout = 300_000)
    fun `inline subflow - error during transition with CommitTransaction action that occurs during the first send will retry and complete successfully`() {
        startDriver {
<<<<<<< HEAD
            val charlie = createNode()
            val (alice, port) = createBytemanNode()
=======
            val (charlie, alice, port) = createNodeAndBytemanNode(CHARLIE_NAME, ALICE_NAME)
>>>>>>> 4acf41ea

            val rules = """
                RULE Create Counter
                CLASS $actionExecutorClassName
                METHOD executeCommitTransaction
                AT ENTRY
                IF createCounter("counter", $counter)
                DO traceln("Counter created")
                ENDRULE
                
                RULE Set flag when entering subflow
                CLASS ${SendAMessageInAnInlineSubflowFlow::class.java.name}
                METHOD flag
                AT ENTRY
                IF !flagged("subflow_flag")
                DO flag("subflow_flag"); traceln("Setting subflow flag to true")
                ENDRULE
                
                RULE Throw exception on executeCommitTransaction action after first suspend + commit
                CLASS $actionExecutorClassName
                METHOD executeCommitTransaction
                AT ENTRY
                IF flagged("subflow_flag") && readCounter("counter") < 3
                DO incrementCounter("counter"); traceln("Throwing exception"); throw new java.lang.RuntimeException("die dammit die")
                ENDRULE
            """.trimIndent()

            submitBytemanRules(rules, port)

            alice.rpc.startFlow(
                StateMachineSubFlowErrorHandlingTest::SendAMessageInAnInlineSubflowFlow,
                charlie.nodeInfo.singleIdentity()
            ).returnValue.getOrThrow(
                30.seconds
            )

            alice.rpc.assertNumberOfCheckpointsAllZero()
            alice.rpc.assertHospitalCounts(discharged = 3)
            assertEquals(0, alice.rpc.stateMachinesSnapshot().size)
        }
    }

    /**
     * This test checks that flow calling an inline subflow will recover correctly.
     *
     * Throws an exception when performing an [Action.CommitTransaction] event during the subflow's first receive from a counterparty.
     *
     * The exception is thrown 3 times.
     *
     * This causes the transition to be discharged from the hospital 3 times (retries 3 times). On the final retry the transition
     * succeeds and the flow finishes.
     *
     * Each time the flow retries, it begins from the previous checkpoint where it suspended before failing.
     *
     * 2 of the thrown exceptions are absorbed by the if statement in [TransitionExecutorImpl.executeTransition] that aborts the transition
     * if an error transition moves into another error transition. The flow still recovers from this state. 5 exceptions were thrown to verify
     * that 3 retries are attempted before recovering.
     */
    @Test(timeout = 300_000)
    fun `inline subflow - error during transition with CommitTransaction action that occurs during the first receive will retry and complete successfully`() {
        startDriver {
<<<<<<< HEAD
            val charlie = createNode()
            val (alice, port) = createBytemanNode()
=======
            val (charlie, alice, port) = createNodeAndBytemanNode(CHARLIE_NAME, ALICE_NAME)
>>>>>>> 4acf41ea

            val rules = """
                RULE Create Counter
                CLASS $actionExecutorClassName
                METHOD executeCommitTransaction
                AT ENTRY
                IF createCounter("counter", $counter)
                DO traceln("Counter created")
                ENDRULE
                
                RULE Set flag when entering subflow
                CLASS ${SendAMessageInAnInlineSubflowFlow::class.java.name}
                METHOD flag
                AT ENTRY
                IF !flagged("subflow_flag")
                DO flag("subflow_flag"); traceln("Setting subflow flag to true")
                ENDRULE
                
                RULE Throw exception on executeCommitTransaction action after first suspend + commit
                CLASS $actionExecutorClassName
                METHOD executeCommitTransaction
                AT ENTRY
                IF flagged("subflow_flag") && flagged("commit_flag") && readCounter("counter") < 3
                DO incrementCounter("counter"); traceln("Throwing exception"); throw new java.lang.RuntimeException("die dammit die")
                ENDRULE
                
                RULE Set flag when executing first commit
                CLASS $actionExecutorClassName
                METHOD executeCommitTransaction
                AT ENTRY
                IF flagged("subflow_flag") && !flagged("commit_flag")
                DO flag("commit_flag"); traceln("Setting commit flag to true")
                ENDRULE
            """.trimIndent()

            submitBytemanRules(rules, port)

            alice.rpc.startFlow(
                StateMachineSubFlowErrorHandlingTest::SendAMessageInAnInlineSubflowFlow,
                charlie.nodeInfo.singleIdentity()
            ).returnValue.getOrThrow(
                30.seconds
            )

            alice.rpc.assertNumberOfCheckpointsAllZero()
            alice.rpc.assertHospitalCounts(discharged = 3)
            assertEquals(0, alice.rpc.stateMachinesSnapshot().size)
        }
    }

    @StartableByRPC
    @InitiatingFlow
    class SendAMessageInAnInitiatingSubflowFlow(private val party: Party) : FlowLogic<String>() {
        @Suspendable
        override fun call(): String {
            val session = initiateFlow(party)
            session.send("hello there from top level flow")
            session.receive<String>().unwrap { it }
            logger.info("entering subflow")
            flag()
            val result = subFlow(InitiatingSendAMessageFlow(party))
            logger.info("Finished sub flow and receive result - $result")
            session.send("another hello there from top level flow")
            session.receive<String>().unwrap { it }
            logger.info("Finished top level flow")
            return "Finished executing test flow - ${this.runId}"
        }

        private fun flag() {
            logger.info("for byteman")
        }
    }

    @InitiatedBy(SendAMessageInAnInitiatingSubflowFlow::class)
    class SendAMessageInAnInitiatingSubflowResponder(private val session: FlowSession) : FlowLogic<Unit>() {
        @Suspendable
        override fun call() {
            session.receive<String>().unwrap { it }
            session.send("reply 1")
            session.receive<String>().unwrap { it }
            session.send("reply 2")
        }
    }

    @StartableByRPC
    @InitiatingFlow
    class InitiatingSendAMessageFlow(private val party: Party) : FlowLogic<String>() {
        @Suspendable
        override fun call(): String {
            val session = initiateFlow(party)
            session.send("hello there")
            session.receive<String>().unwrap { it }
            return "Finished executing test flow - ${this.runId}"
        }
    }

    @InitiatedBy(InitiatingSendAMessageFlow::class)
    class InitiatingSendAMessageResponder(private val session: FlowSession) : FlowLogic<Unit>() {
        @Suspendable
        override fun call() {
            session.receive<String>().unwrap { it }
            session.send("reply 1")
        }
    }

    @StartableByRPC
    @InitiatingFlow
    class SendAMessageInAnInlineSubflowFlow(private val party: Party) : FlowLogic<String>() {
        @Suspendable
        override fun call(): String {
            val session = initiateFlow(party)
            session.send("hello there from top level flow")
            session.receive<String>().unwrap { it }
            logger.info("entering subflow")
            flag()
            val result = subFlow(InlineSendAMessageSubflow(session))
            logger.info("Finished sub flow and receive result - $result")
            session.send("another hello there from top level flow")
            session.receive<String>().unwrap { it }
            logger.info("Finished top level flow")
            return "Finished executing test flow - ${this.runId}"
        }

        private fun flag() {
            logger.info("for byteman")
        }
    }

    @InitiatedBy(SendAMessageInAnInlineSubflowFlow::class)
    class SendAMessageInAnInlineSubflowResponder(private val session: FlowSession) : FlowLogic<Unit>() {
        @Suspendable
        override fun call() {
            session.receive<String>().unwrap { it }
            session.send("reply 1")
            session.receive<String>().unwrap { it }
            session.send("reply 2")
            session.receive<String>().unwrap { it }
            session.send("reply 3")
        }
    }

    class InlineSendAMessageSubflow(private val session: FlowSession) : FlowLogic<String>() {
        @Suspendable
        override fun call(): String {
            session.send("hello there")
            session.receive<String>().unwrap { it }
            return "Finished executing the inline subflow - ${this.runId}"
        }
    }
}<|MERGE_RESOLUTION|>--- conflicted
+++ resolved
@@ -40,12 +40,7 @@
     @Test(timeout = 300_000)
     fun `initiating subflow - error during transition with CommitTransaction action that occurs during the first send will retry and complete successfully`() {
         startDriver {
-<<<<<<< HEAD
-            val charlie = createNode()
-            val (alice, port) = createBytemanNode()
-=======
-            val (charlie, alice, port) = createNodeAndBytemanNode(CHARLIE_NAME, ALICE_NAME)
->>>>>>> 4acf41ea
+            val (charlie, alice, port) = createNodeAndBytemanNode()
 
             val rules = """
                 RULE Create Counter
@@ -123,12 +118,7 @@
     @Test(timeout = 300_000)
     fun `initiating subflow - error during transition with CommitTransaction action that occurs after the first receive will retry and complete successfully`() {
         startDriver {
-<<<<<<< HEAD
-            val charlie = createNode()
-            val (alice, port) = createBytemanNode()
-=======
-            val (charlie, alice, port) = createNodeAndBytemanNode(CHARLIE_NAME, ALICE_NAME)
->>>>>>> 4acf41ea
+            val (charlie, alice, port) = createNodeAndBytemanNode()
 
             val rules = """
                 RULE Create Counter
@@ -198,12 +188,7 @@
     @Test(timeout = 300_000)
     fun `inline subflow - error during transition with CommitTransaction action that occurs during the first send will retry and complete successfully`() {
         startDriver {
-<<<<<<< HEAD
-            val charlie = createNode()
-            val (alice, port) = createBytemanNode()
-=======
-            val (charlie, alice, port) = createNodeAndBytemanNode(CHARLIE_NAME, ALICE_NAME)
->>>>>>> 4acf41ea
+            val (charlie, alice, port) = createNodeAndBytemanNode()
 
             val rules = """
                 RULE Create Counter
@@ -265,12 +250,7 @@
     @Test(timeout = 300_000)
     fun `inline subflow - error during transition with CommitTransaction action that occurs during the first receive will retry and complete successfully`() {
         startDriver {
-<<<<<<< HEAD
-            val charlie = createNode()
-            val (alice, port) = createBytemanNode()
-=======
-            val (charlie, alice, port) = createNodeAndBytemanNode(CHARLIE_NAME, ALICE_NAME)
->>>>>>> 4acf41ea
+            val (charlie, alice, port) = createNodeAndBytemanNode()
 
             val rules = """
                 RULE Create Counter
