--- conflicted
+++ resolved
@@ -179,6 +179,10 @@
 
     private fun configTlsCertCrlOptions(tlsCertCrlDistPoint: URL?, tlsCertCrlIssuer: String?, crlCheckSoftFail: Boolean = true): NodeConfiguration {
         return testConfiguration.copy(tlsCertCrlDistPoint = tlsCertCrlDistPoint, tlsCertCrlIssuer = tlsCertCrlIssuer, crlCheckSoftFail = crlCheckSoftFail)
+    }
+
+    private fun testConfiguration(dataSourceProperties: Properties): NodeConfigurationImpl {
+        return testConfiguration.copy(dataSourceProperties = dataSourceProperties)
     }
 
     private val testConfiguration = testNodeConfiguration()
@@ -210,14 +214,10 @@
                 devMode = true,
                 noLocalShell = false,
                 rpcSettings = rpcSettings,
-<<<<<<< HEAD
                 relay = null,
                 enterpriseConfiguration = EnterpriseConfiguration((MutualExclusionConfiguration(false, "", 20000, 40000))),
-                crlCheckSoftFail = true
-=======
                 crlCheckSoftFail = true,
                 tlsCertCrlDistPoint = null
->>>>>>> bbc80429
         )
     }
 }