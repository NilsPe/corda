--- conflicted
+++ resolved
@@ -73,13 +73,9 @@
         Node.printBasicNodeInfo(LOGS_CAN_BE_FOUND_IN_STRING, System.getProperty("log-path"))
         val conf = loadConfigFile(cmdlineOptions)
         banJavaSerialisation(conf)
-<<<<<<< HEAD
         // TODO: Move this to EnterpriseNode.Startup
         conf.relay?.let { connectToRelay(it, conf.p2pAddress.port) }
-        preNetworkRegistration()
-=======
         preNetworkRegistration(conf)
->>>>>>> 0ec6f31f
         maybeRegisterWithNetworkAndExit(cmdlineOptions, conf)
         logStartupInfo(versionInfo, cmdlineOptions, conf)
 
