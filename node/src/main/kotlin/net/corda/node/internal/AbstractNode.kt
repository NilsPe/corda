--- conflicted
+++ resolved
@@ -35,7 +35,9 @@
 import net.corda.node.VersionInfo
 import net.corda.node.cordapp.CordappLoader
 import net.corda.node.internal.classloading.requireAnnotation
-import net.corda.node.internal.cordapp.*
+import net.corda.node.internal.cordapp.CordappConfigFileProvider
+import net.corda.node.internal.cordapp.CordappProviderImpl
+import net.corda.node.internal.cordapp.CordappProviderInternal
 import net.corda.node.internal.rpc.proxies.AuthenticatedRpcOpsProxy
 import net.corda.node.internal.rpc.proxies.ExceptionMaskingRpcOpsProxy
 import net.corda.node.internal.rpc.proxies.ExceptionSerialisingRpcOpsProxy
@@ -859,38 +861,6 @@
         return PersistentKeyManagementService(cacheFactory, identityService, database)
     }
 
-<<<<<<< HEAD
-    private fun makeCoreNotaryService(notaryConfig: NotaryConfig, myNotaryIdentity: PartyAndCertificate?): NotaryService {
-        val notaryKey = myNotaryIdentity?.owningKey
-                ?: throw IllegalArgumentException("No notary identity initialized when creating a notary service")
-        return notaryConfig.run {
-            when {
-                raft != null -> {
-                    val uniquenessProvider = RaftUniquenessProvider(configuration.baseDirectory, configuration.p2pSslOptions, database, platformClock, monitoringService.metrics, cacheFactory, raft)
-                    (if (validating) ::RaftValidatingNotaryService else ::RaftNonValidatingNotaryService)(services, notaryKey, uniquenessProvider)
-                }
-                bftSMaRt != null -> {
-                    if (validating) throw IllegalArgumentException("Validating BFTSMaRt notary not supported")
-                    BFTNonValidatingNotaryService(services, notaryKey, bftSMaRt, makeBFTCluster(notaryKey, bftSMaRt))
-                }
-                mysql != null -> {
-                    (if (validating) ::MySQLValidatingNotaryService else ::MySQLNonValidatingNotaryService)(services, notaryKey, mysql, configuration.devMode)
-                }
-                else -> (if (validating) ::ValidatingNotaryService else ::SimpleNotaryService)(services, notaryKey)
-            }
-        }
-    }
-
-    protected open fun makeBFTCluster(notaryKey: PublicKey, bftSMaRtConfig: BFTSMaRtConfiguration): BFTSMaRt.Cluster {
-        return object : BFTSMaRt.Cluster {
-            override fun waitUntilAllReplicasHaveInitialized() {
-                log.warn("A BFT replica may still be initializing, in which case the upcoming consensus change may cause it to spin.")
-            }
-        }
-    }
-
-=======
->>>>>>> 9ebeac1a
     open fun stop() {
         // TODO: We need a good way of handling "nice to have" shutdown events, especially those that deal with the
         // network, including unsubscribing from updates from remote services. Possibly some sort of parameter to stop()
