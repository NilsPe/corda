/*
 * R3 Proprietary and Confidential
 *
 * Copyright (c) 2018 R3 Limited.  All rights reserved.
 *
 * The intellectual and technical concepts contained herein are proprietary to R3 and its suppliers and are protected by trade secret law.
 *
 * Distribution of this file or any portion thereof via any medium without the express permission of R3 is strictly prohibited.
 */

package net.corda.node.services.messaging

import co.paralleluniverse.fibers.Suspendable
import com.codahale.metrics.MetricRegistry
import net.corda.core.crypto.toStringShort
import net.corda.core.identity.CordaX500Name
import net.corda.core.internal.ThreadBox
import net.corda.core.internal.concurrent.openFuture
import net.corda.core.messaging.CordaRPCOps
import net.corda.core.messaging.MessageRecipients
import net.corda.core.messaging.SingleMessageRecipient
import net.corda.core.node.NodeInfo
import net.corda.core.node.services.NetworkMapCache
import net.corda.core.node.services.PartyInfo
import net.corda.core.serialization.SerializationDefaults
import net.corda.core.serialization.SingletonSerializeAsToken
import net.corda.core.serialization.deserialize
import net.corda.core.serialization.internal.nodeSerializationEnv
import net.corda.core.serialization.serialize
import net.corda.core.utilities.ByteSequence
import net.corda.core.utilities.NetworkHostAndPort
import net.corda.core.utilities.OpaqueBytes
import net.corda.core.utilities.contextLogger
import net.corda.core.utilities.trace
import net.corda.node.VersionInfo
import net.corda.node.internal.LifecycleSupport
import net.corda.node.internal.artemis.ReactiveArtemisConsumer.Companion.multiplex
import net.corda.node.services.api.NetworkMapCacheInternal
import net.corda.node.services.config.NodeConfiguration
import net.corda.node.services.statemachine.DeduplicationId
import net.corda.node.utilities.AffinityExecutor
import net.corda.node.utilities.PersistentMap
import net.corda.nodeapi.ArtemisTcpTransport
import net.corda.nodeapi.ConnectionDirection
import net.corda.nodeapi.internal.ArtemisMessagingComponent
import net.corda.nodeapi.internal.ArtemisMessagingComponent.ArtemisAddress
import net.corda.nodeapi.internal.ArtemisMessagingComponent.Companion.BRIDGE_CONTROL
import net.corda.nodeapi.internal.ArtemisMessagingComponent.Companion.BRIDGE_NOTIFY
import net.corda.nodeapi.internal.ArtemisMessagingComponent.Companion.P2PMessagingHeaders
import net.corda.nodeapi.internal.ArtemisMessagingComponent.Companion.PEERS_PREFIX
import net.corda.nodeapi.internal.ArtemisMessagingComponent.NodeAddress
import net.corda.nodeapi.internal.ArtemisMessagingComponent.RemoteInboxAddress
import net.corda.nodeapi.internal.ArtemisMessagingComponent.ServiceAddress
import net.corda.nodeapi.internal.bridging.BridgeControl
import net.corda.nodeapi.internal.bridging.BridgeEntry
import net.corda.nodeapi.internal.persistence.CordaPersistence
import net.corda.nodeapi.internal.persistence.NODE_DATABASE_PREFIX
import org.apache.activemq.artemis.api.core.ActiveMQObjectClosedException
import org.apache.activemq.artemis.api.core.Message.HDR_DUPLICATE_DETECTION_ID
import org.apache.activemq.artemis.api.core.Message.HDR_VALIDATED_USER
import org.apache.activemq.artemis.api.core.RoutingType
import org.apache.activemq.artemis.api.core.SimpleString
import org.apache.activemq.artemis.api.core.client.ActiveMQClient
import org.apache.activemq.artemis.api.core.client.ClientConsumer
import org.apache.activemq.artemis.api.core.client.ClientMessage
import org.apache.activemq.artemis.api.core.client.ClientProducer
import org.apache.activemq.artemis.api.core.client.ClientSession
import org.apache.activemq.artemis.api.core.client.ServerLocator
import org.apache.commons.lang.ArrayUtils.EMPTY_BYTE_ARRAY
import rx.Observable
import rx.Subscription
import rx.subjects.PublishSubject
import java.security.PublicKey
import java.time.Instant
import java.util.*
import java.util.concurrent.ConcurrentHashMap
import java.util.concurrent.CountDownLatch
import java.util.concurrent.ScheduledFuture
import java.util.concurrent.TimeUnit
import javax.annotation.concurrent.ThreadSafe
import javax.persistence.Column
import javax.persistence.Entity
import javax.persistence.Id
import javax.persistence.Lob

/**
 * This class implements the [MessagingService] API using Apache Artemis, the successor to their ActiveMQ product.
 * Artemis is a message queue broker and here we run a client connecting to the specified broker instance
 * [ArtemisMessagingServer]. It's primarily concerned with peer-to-peer messaging.
 *
 * Message handlers are run on the provided [AffinityExecutor] synchronously, that is, the Artemis callback threads
 * are blocked until the handler is scheduled and completed. This allows backpressure to propagate from the given
 * executor through into Artemis and from there, back through to senders.
 *
 * An implementation of [CordaRPCOps] can be provided. If given, clients using the CordaMQClient RPC library can
 * invoke methods on the provided implementation. There is more documentation on this in the docsite and the
 * CordaRPCClient class.
 *
 * @param config The configuration of the node, which is used for controlling the message redelivery options.
 * @param versionInfo All messages from the node carry the version info and received messages are checked against this for compatibility.
 * @param serverAddress The host and port of the Artemis broker.
 * @param myIdentity The primary identity of the node, which defines the messaging address for externally received messages.
 * It is also used to construct the myAddress field, which is ultimately advertised in the network map.
 * @param serviceIdentity An optional second identity if the node is also part of a group address, for example a notary.
 * @param nodeExecutor The received messages are marshalled onto the server executor to prevent Netty buffers leaking during fiber suspends.
 * @param database The nodes database, which is used to deduplicate messages.
 * @param advertisedAddress The externally advertised version of the Artemis broker address used to construct myAddress and included
 * in the network map data.
 * @param maxMessageSize A bound applied to the message size.
 */
@ThreadSafe
class P2PMessagingClient(val config: NodeConfiguration,
                         private val versionInfo: VersionInfo,
                         private val serverAddress: NetworkHostAndPort,
                         private val myIdentity: PublicKey,
                         private val serviceIdentity: PublicKey?,
                         private val nodeExecutor: AffinityExecutor.ServiceAffinityExecutor,
                         private val database: CordaPersistence,
                         private val networkMap: NetworkMapCacheInternal,
                         private val metricRegistry: MetricRegistry,
                         advertisedAddress: NetworkHostAndPort = serverAddress,
                         private val maxMessageSize: Int,
                         private val isDrainingModeOn: () -> Boolean,
                         private val drainingModeWasChangedEvents: Observable<Pair<Boolean, Boolean>>
) : SingletonSerializeAsToken(), MessagingService, AddressToArtemisQueueResolver, AutoCloseable {
    companion object {
        private val log = contextLogger()
<<<<<<< HEAD
        // This is a "property" attached to an Artemis MQ message object, which contains our own notion of "topic".
        // We should probably try to unify our notion of "topic" (really, just a string that identifies an endpoint
        // that will handle messages, like a URL) with the terminology used by underlying MQ libraries, to avoid
        // confusion.
        val topicProperty = SimpleString("platform-topic")
        val cordaVendorProperty = SimpleString("corda-vendor")
        val releaseVersionProperty = SimpleString("release-version")
        val platformVersionProperty = SimpleString("platform-version")
        val senderUUID = SimpleString("sender-uuid")
        val senderSeqNo = SimpleString("send-seq-no")
=======
        private val amqDelayMillis = System.getProperty("amq.delivery.delay.ms", "0").toInt()
        private const val messageMaxRetryCount: Int = 3
>>>>>>> 519644ce

        private const val messageMaxRetryCount: Int = 3

        fun createMessageToRedeliver(): PersistentMap<Long, Pair<Message, MessageRecipients>, RetryMessage, Long> {
            return PersistentMap(
                    toPersistentEntityKey = { it },
                    fromPersistentEntity = {
                        Pair(it.key,
                                Pair(it.message.deserialize(context = SerializationDefaults.STORAGE_CONTEXT),
                                        it.recipients.deserialize(context = SerializationDefaults.STORAGE_CONTEXT))
                        )
                    },
                    toPersistentEntity = { _key: Long, (_message: Message, _recipient: MessageRecipients): Pair<Message, MessageRecipients> ->
                        RetryMessage().apply {
                            key = _key
                            message = _message.serialize(context = SerializationDefaults.STORAGE_CONTEXT).bytes
                            recipients = _recipient.serialize(context = SerializationDefaults.STORAGE_CONTEXT).bytes
                        }
                    },
                    persistentEntityClass = RetryMessage::class.java
            )
        }

        private class NodeClientMessage(override val topic: String, override val data: ByteSequence, override val uniqueMessageId: DeduplicationId, override val senderUUID: String?, override val additionalHeaders: Map<String, String>) : Message {
            override val debugTimestamp: Instant = Instant.now()
            override fun toString() = "$topic#${String(data.bytes)}"
        }
    }

    private class InnerState {
        var started = false
        var running = false
        var eventsSubscription: Subscription? = null
        var p2pConsumer: P2PMessagingConsumer? = null
        var locator: ServerLocator? = null
        var producer: ClientProducer? = null
        var producerSession: ClientSession? = null
        var bridgeSession: ClientSession? = null
        var bridgeNotifyConsumer: ClientConsumer? = null
        var networkChangeSubscription: Subscription? = null

        fun sendMessage(address: String, message: ClientMessage) = producer!!.send(address, message)
    }

    private val messagesToRedeliver = database.transaction {
        createMessageToRedeliver()
    }

    private val scheduledMessageRedeliveries = ConcurrentHashMap<Long, ScheduledFuture<*>>()

    /** A registration to handle messages of different types */
    data class HandlerRegistration(val topic: String, val callback: Any) : MessageHandlerRegistration

    override val myAddress: SingleMessageRecipient = NodeAddress(myIdentity, advertisedAddress)
    private val messageRedeliveryDelaySeconds = config.messageRedeliveryDelaySeconds.toLong()
    private val state = ThreadBox(InnerState())
    private val knownQueues = Collections.newSetFromMap(ConcurrentHashMap<String, Boolean>())

    private val handlers = ConcurrentHashMap<String, MessageHandler>()

    private val deduplicator = P2PMessageDeduplicator(database)
    internal var messagingExecutor: MessagingExecutor? = null

    @Entity
    @javax.persistence.Table(name = "${NODE_DATABASE_PREFIX}message_retry")
    class RetryMessage(
            @Id
            @Column(name = "message_id", length = 64)
            var key: Long = 0,

            @Lob
            @Column
            var message: ByteArray = EMPTY_BYTE_ARRAY,
            @Lob
            @Column
            var recipients: ByteArray = EMPTY_BYTE_ARRAY
    )

    fun start() {
        state.locked {
            started = true
            log.info("Connecting to message broker: $serverAddress")
            // TODO Add broker CN to config for host verification in case the embedded broker isn't used
            val tcpTransport = ArtemisTcpTransport.tcpTransport(ConnectionDirection.Outbound(), serverAddress, config)
            locator = ActiveMQClient.createServerLocatorWithoutHA(tcpTransport).apply {
                // Never time out on our loopback Artemis connections. If we switch back to using the InVM transport this
                // would be the default and the two lines below can be deleted.
                connectionTTL = -1
                clientFailureCheckPeriod = -1
                minLargeMessageSize = maxMessageSize
                isUseGlobalPools = nodeSerializationEnv != null
            }
            val sessionFactory = locator!!.createSessionFactory()
            // Login using the node username. The broker will authenticate us as its node (as opposed to another peer)
            // using our TLS certificate.
            // Note that the acknowledgement of messages is not flushed to the Artermis journal until the default buffer
            // size of 1MB is acknowledged.
            val createNewSession = { sessionFactory!!.createSession(ArtemisMessagingComponent.NODE_USER, ArtemisMessagingComponent.NODE_USER, false, true, true, locator!!.isPreAcknowledge, ActiveMQClient.DEFAULT_ACK_BATCH_SIZE) }

            producerSession = createNewSession()
            bridgeSession = createNewSession()
            producerSession!!.start()
            bridgeSession!!.start()

            val inboxes = mutableSetOf<String>()
            // Create a queue, consumer and producer for handling P2P network messages.
            // Create a general purpose producer.
            producer = producerSession!!.createProducer()

            inboxes += RemoteInboxAddress(myIdentity).queueName
            serviceIdentity?.let {
                inboxes += RemoteInboxAddress(it).queueName
            }

            inboxes.forEach { createQueueIfAbsent(it, producerSession!!) }
            p2pConsumer = P2PMessagingConsumer(inboxes, createNewSession, isDrainingModeOn, drainingModeWasChangedEvents)

            val messagingExecutor = MessagingExecutor(
                    producerSession!!,
                    producer!!,
                    versionInfo,
                    this@P2PMessagingClient,
                    metricRegistry,
                    queueBound = config.enterpriseConfiguration.tuning.maximumMessagingBatchSize,
                    ourSenderUUID = deduplicator.ourSenderUUID
            )
            this@P2PMessagingClient.messagingExecutor = messagingExecutor
            messagingExecutor.start()

            registerBridgeControl(bridgeSession!!, inboxes.toList())
            enumerateBridges(bridgeSession!!, inboxes.toList())
        }

        resumeMessageRedelivery()
    }

    private fun InnerState.registerBridgeControl(session: ClientSession, inboxes: List<String>) {
        val bridgeNotifyQueue = "$BRIDGE_NOTIFY.${myIdentity.toStringShort()}"
        if (!session.queueQuery(SimpleString(bridgeNotifyQueue)).isExists) {
            session.createTemporaryQueue(BRIDGE_NOTIFY, RoutingType.MULTICAST, bridgeNotifyQueue)
        }
        val bridgeConsumer = session.createConsumer(bridgeNotifyQueue)
        bridgeNotifyConsumer = bridgeConsumer
        bridgeConsumer.setMessageHandler { msg ->
            state.locked {
                val data: ByteArray = ByteArray(msg.bodySize).apply { msg.bodyBuffer.readBytes(this) }
                val notifyMessage = data.deserialize<BridgeControl>(context = SerializationDefaults.P2P_CONTEXT)
                log.info(notifyMessage.toString())
                when (notifyMessage) {
                    is BridgeControl.BridgeToNodeSnapshotRequest -> enumerateBridges(session, inboxes)
                    else -> log.error("Unexpected Bridge Control message type on notify topic $notifyMessage")
                }
                msg.acknowledge()
            }
        }
        networkChangeSubscription = networkMap.changed.subscribe { updateBridgesOnNetworkChange(it) }
    }

     private fun sendBridgeControl(message: BridgeControl) {
        state.locked {
            val controlPacket = message.serialize(context = SerializationDefaults.P2P_CONTEXT).bytes
            val artemisMessage = producerSession!!.createMessage(false)
            artemisMessage.writeBodyBufferBytes(controlPacket)
            sendMessage(BRIDGE_CONTROL, artemisMessage)
        }
    }

    private fun updateBridgesOnNetworkChange(change: NetworkMapCache.MapChange) {
        log.info("Updating bridges on network map change: ${change.node}")
        fun gatherAddresses(node: NodeInfo): Sequence<BridgeEntry> {
            return state.locked {
                node.legalIdentitiesAndCerts.map {
                    val messagingAddress = NodeAddress(it.party.owningKey, node.addresses.first())
                    BridgeEntry(messagingAddress.queueName, node.addresses, node.legalIdentities.map { it.name })
                }.filter { producerSession!!.queueQuery(SimpleString(it.queueName)).isExists }.asSequence()
            }
        }

        fun deployBridges(node: NodeInfo) {
            gatherAddresses(node)
                    .forEach {
                        sendBridgeControl(BridgeControl.Create(myIdentity.toStringShort(), it))
                    }
        }

        fun destroyBridges(node: NodeInfo) {
            gatherAddresses(node)
                    .forEach {
                        sendBridgeControl(BridgeControl.Delete(myIdentity.toStringShort(), it))
                    }
        }

        when (change) {
            is NetworkMapCache.MapChange.Added -> {
                deployBridges(change.node)
            }
            is NetworkMapCache.MapChange.Removed -> {
                destroyBridges(change.node)
            }
            is NetworkMapCache.MapChange.Modified -> {
                destroyBridges(change.previousNode)
                deployBridges(change.node)
            }
        }
    }

    private fun enumerateBridges(session: ClientSession, inboxes: List<String>) {
        val requiredBridges = mutableListOf<BridgeEntry>()
        fun createBridgeEntry(queueName: SimpleString) {
            val keyHash = queueName.substring(PEERS_PREFIX.length)
            val peers = networkMap.getNodesByOwningKeyIndex(keyHash)
            for (node in peers) {
                val bridge = BridgeEntry(queueName.toString(), node.addresses, node.legalIdentities.map { it.name })
                requiredBridges += bridge
                knownQueues += queueName.toString()
            }
        }

        val queues = session.addressQuery(SimpleString("$PEERS_PREFIX#")).queueNames
        for (queue in queues) {
            createBridgeEntry(queue)
        }
        val startupMessage = BridgeControl.NodeToBridgeSnapshot(myIdentity.toStringShort(), inboxes, requiredBridges)
        sendBridgeControl(startupMessage)
    }

    private fun resumeMessageRedelivery() {
        messagesToRedeliver.forEach { retryId, (message, target) ->
            send(message, target, retryId)
        }
    }

    private val shutdownLatch = CountDownLatch(1)

    var runningFuture = openFuture<Unit>()

    /**
     * Starts the p2p event loop: this method only returns once [stop] has been called.
     */
    fun run() {
        val latch = CountDownLatch(1)
        try {
            val consumer = state.locked {
                check(started) { "start must be called first" }
                check(!running) { "run can't be called twice" }
                running = true
                runningFuture.set(Unit)
                // If it's null, it means we already called stop, so return immediately.
                if (p2pConsumer == null) {
                    return
                }
                eventsSubscription = p2pConsumer!!.messages
                        .doOnError { error -> throw error }
                        .doOnNext { message -> deliver(message) }
                        // this `run()` method is semantically meant to block until the message consumption runs, hence the latch here
                        .doOnCompleted(latch::countDown)
                        .doOnError { error -> throw error }
                        .subscribe()
                p2pConsumer!!
            }
            consumer.start()
            latch.await()
        } finally {
            shutdownLatch.countDown()
        }
    }

    private fun artemisToCordaMessage(message: ClientMessage): ReceivedMessage? {
        try {
            val topic = message.required(P2PMessagingHeaders.topicProperty) { getStringProperty(it) }
            val user = requireNotNull(message.getStringProperty(HDR_VALIDATED_USER)) { "Message is not authenticated" }
            val platformVersion = message.required(P2PMessagingHeaders.platformVersionProperty) { getIntProperty(it) }
            // Use the magic deduplication property built into Artemis as our message identity too
            val uniqueMessageId = message.required(HDR_DUPLICATE_DETECTION_ID) { DeduplicationId(message.getStringProperty(it)) }
            val receivedSenderUUID = message.getStringProperty(senderUUID)
            val receivedSenderSeqNo = if (message.containsProperty(senderSeqNo)) message.getLongProperty(senderSeqNo) else null
            log.trace { "Received message from: ${message.address} user: $user topic: $topic id: $uniqueMessageId senderUUID: $receivedSenderUUID senderSeqNo: $receivedSenderSeqNo" }

            return ArtemisReceivedMessage(topic, CordaX500Name.parse(user), platformVersion, uniqueMessageId, receivedSenderUUID, receivedSenderSeqNo, message)
        } catch (e: Exception) {
            log.error("Unable to process message, ignoring it: $message", e)
            return null
        }
    }

    private inline fun <T> ClientMessage.required(key: SimpleString, extractor: ClientMessage.(SimpleString) -> T): T {
        require(containsProperty(key)) { "Missing $key" }
        return extractor(key)
    }

    private class ArtemisReceivedMessage(override val topic: String,
                                         override val peer: CordaX500Name,
                                         override val platformVersion: Int,
                                         override val uniqueMessageId: DeduplicationId,
                                         override val senderUUID: String?,
                                         override val senderSeqNo: Long?,
                                         private val message: ClientMessage) : ReceivedMessage {
        override val data: ByteSequence by lazy { OpaqueBytes(ByteArray(message.bodySize).apply { message.bodyBuffer.readBytes(this) }) }
        override val debugTimestamp: Instant get() = Instant.ofEpochMilli(message.timestamp)
        override val additionalHeaders: Map<String, String> = emptyMap()
        override fun toString() = "$topic#$data"
    }

    internal fun deliver(artemisMessage: ClientMessage) {

        artemisToCordaMessage(artemisMessage)?.let { cordaMessage ->
            if (!deduplicator.isDuplicate(cordaMessage)) {
                deliver(cordaMessage, artemisMessage)
            } else {
                log.trace { "Discard duplicate message ${cordaMessage.uniqueMessageId} for ${cordaMessage.topic}" }
            }
        }
    }

    private fun deliver(msg: ReceivedMessage, artemisMessage: ClientMessage) {

        state.checkNotLocked()
        val deliverTo = handlers[msg.topic]
        if (deliverTo != null) {
            try {
                deliverTo(msg, HandlerRegistration(msg.topic, deliverTo), acknowledgeHandleFor(artemisMessage, msg))
            } catch (e: Exception) {
                log.error("Caught exception whilst executing message handler for ${msg.topic}", e)
            }
        } else {
            log.warn("Received message ${msg.uniqueMessageId} for ${msg.topic} that doesn't have any registered handlers yet")
        }
    }

    private fun acknowledgeHandleFor(artemisMessage: ClientMessage, cordaMessage: ReceivedMessage): AcknowledgeHandle {

        return object : AcknowledgeHandle {

            override fun persistDeduplicationId() {
                deduplicator.persistDeduplicationId(cordaMessage)
            }

            // ACKing a message calls back into the session which isn't thread safe, so we have to ensure it
            // doesn't collide with a send here. Note that stop() could have been called whilst we were
            // processing a message but if so, it'll be parked waiting for us to count down the latch, so
            // the session itself is still around and we can still ack messages as a result.
            override fun acknowledge() {
                messagingExecutor!!.acknowledge(artemisMessage)
            }
        }
    }

    /**
     * Initiates shutdown: if called from a thread that isn't controlled by the executor passed to the constructor
     * then this will block until all in-flight messages have finished being handled and acknowledged. If called
     * from a thread that's a part of the [net.corda.node.utilities.AffinityExecutor] given to the constructor,
     * it returns immediately and shutdown is asynchronous.
     */
    fun stop() {
        val running = state.locked {
            // We allow stop() to be called without a run() in between, but it must have at least been started.
            check(started)
            val prevRunning = running
            running = false
            runningFuture = openFuture()
            networkChangeSubscription?.unsubscribe()
            require(p2pConsumer != null, {"stop can't be called twice"})
            require(producer != null, {"stop can't be called twice"})

            close(p2pConsumer)
            p2pConsumer = null

            close(producer)
            producer = null
            producerSession!!.commit()

            close(bridgeNotifyConsumer)
            knownQueues.clear()
            eventsSubscription?.unsubscribe()
            eventsSubscription = null
            prevRunning
        }
        if (running && !nodeExecutor.isOnThread) {
            // Wait for the main loop to notice the consumer has gone and finish up.
            shutdownLatch.await()
        }
        // Only first caller to gets running true to protect against double stop, which seems to happen in some integration tests.
        messagingExecutor?.close()
        state.locked {
            locator?.close()
        }
    }

    private fun close(target: AutoCloseable?) {
        try {
            target?.close()
        } catch (ignored: ActiveMQObjectClosedException) {
            // swallow
        }
    }

    override fun close() = stop()

<<<<<<< HEAD
    @Suspendable
    override fun send(message: Message, target: MessageRecipients, retryId: Long?, sequenceKey: Any) {
        messagingExecutor!!.send(message, target)
        retryId?.let {
            database.transaction {
                messagesToRedeliver.computeIfAbsent(it, { Pair(message, target) })
=======
    override fun send(message: Message, target: MessageRecipients, retryId: Long?, sequenceKey: Any, additionalHeaders: Map<String, String>) {
       sendInternal(message, target, retryId, additionalHeaders)
    }

    private fun sendInternal(message: Message, target: MessageRecipients, retryId: Long?, additionalHeaders: Map<String, String> = emptyMap()) {
        // We have to perform sending on a different thread pool, since using the same pool for messaging and
        // fibers leads to Netty buffer memory leaks, caused by both Netty and Quasar fiddling with thread-locals.
        messagingExecutor.fetchFrom {
            state.locked {
                val mqAddress = getMQAddress(target)
                val artemisMessage = producerSession!!.createMessage(true).apply {
                    putStringProperty(P2PMessagingHeaders.cordaVendorProperty, cordaVendor)
                    putStringProperty(P2PMessagingHeaders.releaseVersionProperty, releaseVersion)
                    putIntProperty(P2PMessagingHeaders.platformVersionProperty, versionInfo.platformVersion)
                    putStringProperty(P2PMessagingHeaders.topicProperty, SimpleString(message.topic))
                    writeBodyBufferBytes(message.data.bytes)
                    // Use the magic deduplication property built into Artemis as our message identity too
                    putStringProperty(HDR_DUPLICATE_DETECTION_ID, SimpleString(message.uniqueMessageId))

                    // For demo purposes - if set then add a delay to messages in order to demonstrate that the flows are doing as intended
                    if (amqDelayMillis > 0 && message.topic == StateMachineManagerImpl.sessionTopic) {
                        putLongProperty(HDR_SCHEDULED_DELIVERY_TIME, System.currentTimeMillis() + amqDelayMillis)
                    }
                    additionalHeaders.forEach { key, value -> putStringProperty(key, value)}
                }
                log.trace {
                    "Send to: $mqAddress topic: ${message.topic} uuid: ${message.uniqueMessageId}"
                }
                sendMessage(mqAddress, artemisMessage)
                retryId?.let {
                    database.transaction {
                        messagesToRedeliver.computeIfAbsent(it, { Pair(message, target) })
                    }
                    scheduledMessageRedeliveries[it] = messagingExecutor.schedule({
                        sendWithRetry(0, mqAddress, artemisMessage, it)
                    }, messageRedeliveryDelaySeconds, TimeUnit.SECONDS)

                }
>>>>>>> 519644ce
            }
            scheduledMessageRedeliveries[it] = nodeExecutor.schedule({
                sendWithRetry(0, message, target, retryId)
            }, messageRedeliveryDelaySeconds, TimeUnit.SECONDS)
        }
    }

    @Suspendable
    override fun send(addressedMessages: List<MessagingService.AddressedMessage>) {
        for ((message, target, retryId, sequenceKey) in addressedMessages) {
            send(message, target, retryId, sequenceKey)
        }
    }

    private fun sendWithRetry(retryCount: Int, message: Message, target: MessageRecipients, retryId: Long) {
        log.trace { "Attempting to retry #$retryCount message delivery for $retryId" }
        if (retryCount >= messageMaxRetryCount) {
            log.warn("Reached the maximum number of retries ($messageMaxRetryCount) for message $message redelivery to $target")
            scheduledMessageRedeliveries.remove(retryId)
            return
        }

        val messageWithRetryCount = object : Message by message {
            override val uniqueMessageId = DeduplicationId("${message.uniqueMessageId.toString}-$retryCount")
        }

        messagingExecutor!!.send(messageWithRetryCount, target)

        scheduledMessageRedeliveries[retryId] = nodeExecutor.schedule({
            sendWithRetry(retryCount + 1, message, target, retryId)
        }, messageRedeliveryDelaySeconds, TimeUnit.SECONDS)
    }

    override fun cancelRedelivery(retryId: Long) {
        database.transaction {
            messagesToRedeliver.remove(retryId)
        }
        scheduledMessageRedeliveries[retryId]?.let {
            log.trace { "Cancelling message redelivery for retry id $retryId" }
            if (!it.isDone) it.cancel(true)
            scheduledMessageRedeliveries.remove(retryId)
        }
    }

    override fun resolveTargetToArtemisQueue(address: MessageRecipients): String {
        return if (address == myAddress) {
            // If we are sending to ourselves then route the message directly to our P2P queue.
            RemoteInboxAddress(myIdentity).queueName
        } else {
            // Otherwise we send the message to an internal queue for the target residing on our broker. It's then the
            // broker's job to route the message to the target's P2P queue.
            val internalTargetQueue = (address as? ArtemisAddress)?.queueName ?: throw IllegalArgumentException("Not an Artemis address")
            state.locked {
                createQueueIfAbsent(internalTargetQueue, producerSession!!)
            }
            internalTargetQueue
        }
    }

    /** Attempts to create a durable queue on the broker which is bound to an address of the same name. */
    private fun createQueueIfAbsent(queueName: String, session: ClientSession) {
        if (!knownQueues.contains(queueName)) {
            val queueQuery = session.queueQuery(SimpleString(queueName))
            if (!queueQuery.isExists) {
                log.info("Create fresh queue $queueName bound on same address")
                session.createQueue(queueName, RoutingType.ANYCAST, queueName, true)
                if (queueName.startsWith(PEERS_PREFIX)) {
                    val keyHash = queueName.substring(PEERS_PREFIX.length)
                    val peers = networkMap.getNodesByOwningKeyIndex(keyHash)
                    for (node in peers) {
                        val bridge = BridgeEntry(queueName, node.addresses, node.legalIdentities.map { it.name })
                        val createBridgeMessage = BridgeControl.Create(myIdentity.toStringShort(), bridge)
                        sendBridgeControl(createBridgeMessage)
                    }
                }
            }
            knownQueues += queueName
        }
    }

    override fun addMessageHandler(topic: String, callback: MessageHandler): MessageHandlerRegistration {
        require(!topic.isBlank()) { "Topic must not be blank, as the empty topic is a special case." }
        handlers.compute(topic) { _, handler ->
            if (handler != null) {
                throw IllegalStateException("Cannot add another acking handler for $topic, there is already an acking one")
            }
            callback
        }
        return HandlerRegistration(topic, callback)
    }

    override fun removeMessageHandler(registration: MessageHandlerRegistration) {
        registration as HandlerRegistration
        handlers.remove(registration.topic)
    }

    override fun createMessage(topic: String, data: ByteArray, deduplicationId: DeduplicationId, additionalHeaders: Map<String, String>): Message {

        return NodeClientMessage(topic, OpaqueBytes(data), deduplicationId, deduplicator.ourSenderUUID, additionalHeaders)
    }

    override fun getAddressOfParty(partyInfo: PartyInfo): MessageRecipients {
        return when (partyInfo) {
            is PartyInfo.SingleNode -> NodeAddress(partyInfo.party.owningKey, partyInfo.addresses.single())
            is PartyInfo.DistributedNode -> ServiceAddress(partyInfo.party.owningKey)
        }
    }
}

private class P2PMessagingConsumer(
        queueNames: Set<String>,
        createSession: () -> ClientSession,
        private val isDrainingModeOn: () -> Boolean,
        private val drainingModeWasChangedEvents: Observable<Pair<Boolean, Boolean>>) : LifecycleSupport {

    private companion object {
        private const val initialSessionMessages = "${P2PMessagingHeaders.Type.KEY}='${P2PMessagingHeaders.Type.SESSION_INIT_VALUE}'"
        private const val existingSessionMessages = "${P2PMessagingHeaders.Type.KEY}<>'${P2PMessagingHeaders.Type.SESSION_INIT_VALUE}'"
    }

    private var startedFlag = false

    val messages: PublishSubject<ClientMessage> = PublishSubject.create<ClientMessage>()

    private var initialConsumer = multiplex(queueNames, createSession, initialSessionMessages)
    private var existingConsumer = multiplex(queueNames, createSession, existingSessionMessages)
    private val subscriptions = mutableSetOf<Subscription>()

    override fun start() {

        synchronized(this) {
            require(!startedFlag)
            drainingModeWasChangedEvents.filter { change -> change.switchedOn() }.doOnNext { pauseInitial() }.subscribe()
            drainingModeWasChangedEvents.filter { change -> change.switchedOff() }.doOnNext { resumeInitial() }.subscribe()
            subscriptions += initialConsumer.messages.doOnNext(messages::onNext).subscribe()
            subscriptions += existingConsumer.messages.doOnNext(messages::onNext).subscribe()
            if (!isDrainingModeOn()) {
                initialConsumer.start()
            }
            existingConsumer.start()
            startedFlag = true
        }
    }

    override fun stop() {

        synchronized(this) {
            if (startedFlag) {
                initialConsumer.stop()
                existingConsumer.stop()
                subscriptions.forEach(Subscription::unsubscribe)
                subscriptions.clear()
                startedFlag = false
            }
            messages.onCompleted()
        }
    }

    override val started: Boolean
        get() = startedFlag


    private fun pauseInitial() {

        if (initialConsumer.started && initialConsumer.connected) {
            initialConsumer.disconnect()
        }
    }

    private fun resumeInitial() {

        if(!initialConsumer.started) {
            initialConsumer.start()
        }
        if (!initialConsumer.connected) {
            initialConsumer.connect()
        }
    }

    private fun Pair<Boolean, Boolean>.switchedOff() = first && !second

    private fun Pair<Boolean, Boolean>.switchedOn() = !first && second
}<|MERGE_RESOLUTION|>--- conflicted
+++ resolved
@@ -125,22 +125,7 @@
 ) : SingletonSerializeAsToken(), MessagingService, AddressToArtemisQueueResolver, AutoCloseable {
     companion object {
         private val log = contextLogger()
-<<<<<<< HEAD
-        // This is a "property" attached to an Artemis MQ message object, which contains our own notion of "topic".
-        // We should probably try to unify our notion of "topic" (really, just a string that identifies an endpoint
-        // that will handle messages, like a URL) with the terminology used by underlying MQ libraries, to avoid
-        // confusion.
-        val topicProperty = SimpleString("platform-topic")
-        val cordaVendorProperty = SimpleString("corda-vendor")
-        val releaseVersionProperty = SimpleString("release-version")
-        val platformVersionProperty = SimpleString("platform-version")
-        val senderUUID = SimpleString("sender-uuid")
-        val senderSeqNo = SimpleString("send-seq-no")
-=======
         private val amqDelayMillis = System.getProperty("amq.delivery.delay.ms", "0").toInt()
-        private const val messageMaxRetryCount: Int = 3
->>>>>>> 519644ce
-
         private const val messageMaxRetryCount: Int = 3
 
         fun createMessageToRedeliver(): PersistentMap<Long, Pair<Message, MessageRecipients>, RetryMessage, Long> {
@@ -538,53 +523,12 @@
 
     override fun close() = stop()
 
-<<<<<<< HEAD
     @Suspendable
     override fun send(message: Message, target: MessageRecipients, retryId: Long?, sequenceKey: Any) {
         messagingExecutor!!.send(message, target)
         retryId?.let {
             database.transaction {
                 messagesToRedeliver.computeIfAbsent(it, { Pair(message, target) })
-=======
-    override fun send(message: Message, target: MessageRecipients, retryId: Long?, sequenceKey: Any, additionalHeaders: Map<String, String>) {
-       sendInternal(message, target, retryId, additionalHeaders)
-    }
-
-    private fun sendInternal(message: Message, target: MessageRecipients, retryId: Long?, additionalHeaders: Map<String, String> = emptyMap()) {
-        // We have to perform sending on a different thread pool, since using the same pool for messaging and
-        // fibers leads to Netty buffer memory leaks, caused by both Netty and Quasar fiddling with thread-locals.
-        messagingExecutor.fetchFrom {
-            state.locked {
-                val mqAddress = getMQAddress(target)
-                val artemisMessage = producerSession!!.createMessage(true).apply {
-                    putStringProperty(P2PMessagingHeaders.cordaVendorProperty, cordaVendor)
-                    putStringProperty(P2PMessagingHeaders.releaseVersionProperty, releaseVersion)
-                    putIntProperty(P2PMessagingHeaders.platformVersionProperty, versionInfo.platformVersion)
-                    putStringProperty(P2PMessagingHeaders.topicProperty, SimpleString(message.topic))
-                    writeBodyBufferBytes(message.data.bytes)
-                    // Use the magic deduplication property built into Artemis as our message identity too
-                    putStringProperty(HDR_DUPLICATE_DETECTION_ID, SimpleString(message.uniqueMessageId))
-
-                    // For demo purposes - if set then add a delay to messages in order to demonstrate that the flows are doing as intended
-                    if (amqDelayMillis > 0 && message.topic == StateMachineManagerImpl.sessionTopic) {
-                        putLongProperty(HDR_SCHEDULED_DELIVERY_TIME, System.currentTimeMillis() + amqDelayMillis)
-                    }
-                    additionalHeaders.forEach { key, value -> putStringProperty(key, value)}
-                }
-                log.trace {
-                    "Send to: $mqAddress topic: ${message.topic} uuid: ${message.uniqueMessageId}"
-                }
-                sendMessage(mqAddress, artemisMessage)
-                retryId?.let {
-                    database.transaction {
-                        messagesToRedeliver.computeIfAbsent(it, { Pair(message, target) })
-                    }
-                    scheduledMessageRedeliveries[it] = messagingExecutor.schedule({
-                        sendWithRetry(0, mqAddress, artemisMessage, it)
-                    }, messageRedeliveryDelaySeconds, TimeUnit.SECONDS)
-
-                }
->>>>>>> 519644ce
             }
             scheduledMessageRedeliveries[it] = nodeExecutor.schedule({
                 sendWithRetry(0, message, target, retryId)
