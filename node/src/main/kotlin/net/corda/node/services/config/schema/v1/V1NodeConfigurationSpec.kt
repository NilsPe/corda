package net.corda.node.services.config.schema.v1

import com.typesafe.config.Config
import com.typesafe.config.ConfigException
import net.corda.common.configuration.parsing.internal.*
import net.corda.common.validation.internal.Validated.Companion.invalid
import net.corda.common.validation.internal.Validated.Companion.valid
import net.corda.node.services.config.JmxReporterType
import net.corda.node.services.config.NodeConfiguration
import net.corda.node.services.config.NodeConfigurationImpl
import net.corda.node.services.config.NodeConfigurationImpl.Defaults
import net.corda.node.services.config.Valid
import net.corda.node.services.config.VerifierType
import net.corda.node.services.config.schema.parsers.*
<<<<<<< HEAD
import net.corda.nodeapi.internal.cryptoservice.SupportedCryptoServices
=======
>>>>>>> 6d3a6a39

internal object V1NodeConfigurationSpec : Configuration.Specification<NodeConfiguration>("NodeConfiguration") {
    private val myLegalName by string().mapValid(::toCordaX500Name)
    private val emailAddress by string()
    private val jmxMonitoringHttpPort by int().optional()
    private val dataSourceProperties by nestedObject(sensitive = true).map(::toProperties)
    private val rpcUsers by nested(UserSpec).listOrEmpty()
    private val security by nested(SecurityConfigurationSpec).optional()
    private val devMode by boolean().optional().withDefaultValue(Defaults.devMode)
    private val devModeOptions by nested(DevModeOptionsSpec).optional()
    private val compatibilityZoneURL by string().mapValid(::toURL).optional()
    private val networkServices by nested(NetworkServicesConfigSpec).optional()
    private val certificateChainCheckPolicies by nested(CertChainPolicyConfigSpec).list().optional().withDefaultValue(Defaults.certificateChainCheckPolicies)
    private val verifierType by enum(VerifierType::class)
    private val flowTimeout by nested(FlowTimeoutConfigurationSpec)
    private val notary by nested(NotaryConfigSpec).optional()
    private val additionalNodeInfoPollingFrequencyMsec by long().optional().withDefaultValue(Defaults.additionalNodeInfoPollingFrequencyMsec)
    private val p2pAddress by string().mapValid(::toNetworkHostAndPort)
    private val additionalP2PAddresses by string().mapValid(::toNetworkHostAndPort).list().optional().withDefaultValue(Defaults.additionalP2PAddresses)
    private val rpcSettings by nested(NodeRpcSettingsSpec)
    private val messagingServerAddress by string().mapValid(::toNetworkHostAndPort).optional()
    private val messagingServerExternal by boolean().optional()
    private val useTestClock by boolean().optional().withDefaultValue(Defaults.useTestClock)
    private val lazyBridgeStart by boolean().optional().withDefaultValue(Defaults.lazyBridgeStart)
    private val detectPublicIp by boolean().optional().withDefaultValue(Defaults.detectPublicIp)
    private val sshd by nested(SSHDConfigurationSpec).optional()
    private val database by nested(DatabaseConfigSpec).optional()
    private val noLocalShell by boolean().optional().withDefaultValue(Defaults.noLocalShell)
    private val attachmentCacheBound by long().optional().withDefaultValue(Defaults.attachmentCacheBound)
    private val extraNetworkMapKeys by string().mapValid(::toUUID).list().optional().withDefaultValue(Defaults.extraNetworkMapKeys)
    private val tlsCertCrlDistPoint by string().mapValid(::toURL).optional()
    private val tlsCertCrlIssuer by string().mapValid(::toPrincipal).optional()
    private val h2Settings by nested(NodeH2SettingsSpec).optional()
    private val flowMonitorPeriodMillis by duration().optional().withDefaultValue(Defaults.flowMonitorPeriodMillis)
    private val flowMonitorSuspensionLoggingThresholdMillis by duration().optional().withDefaultValue(Defaults.flowMonitorSuspensionLoggingThresholdMillis)
    private val crlCheckSoftFail by boolean()
    private val jmxReporterType by enum(JmxReporterType::class).optional().withDefaultValue(Defaults.jmxReporterType)
    private val baseDirectory by string().mapValid(::toPath)
    private val flowOverrides by nested(FlowOverridesConfigSpec).optional()
    private val keyStorePassword by string(sensitive = true)
    private val trustStorePassword by string(sensitive = true)
    private val rpcAddress by string().mapValid(::toNetworkHostAndPort).optional()
    private val transactionCacheSizeMegaBytes by int().optional()
    private val attachmentContentCacheSizeMegaBytes by int().optional()
    private val h2port by int().optional()
    private val jarDirs by string().list().optional().withDefaultValue(Defaults.jarDirs)
    private val cordappDirectories by string().mapValid(::toPath).list().optional()
    private val cordappSignerKeyFingerprintBlacklist by string().list().optional().withDefaultValue(Defaults.cordappSignerKeyFingerprintBlacklist)
    private val cryptoServiceName by enum(SupportedCryptoServices::class).optional()
    private val cryptoServiceConf by string().mapValid(::toPath).optional()
    @Suppress("unused")
    private val custom by nestedObject().optional()
<<<<<<< HEAD
    private val relay by nested(RelayConfigurationSpec).optional()
    private val enableSNI by boolean().optional().withDefaultValue(Defaults.enableSNI)
    private val useOpenSsl by boolean().optional().withDefaultValue(Defaults.useOpenSsl)
    private val graphiteOptions by nested(GraphiteOptionsSpec).optional()
    private val enterpriseConfiguration by nested(EnterpriseConfigurationSpec)
=======
    @Suppress("unused")
    private val systemProperties by nestedObject().optional()
>>>>>>> 6d3a6a39

    override fun parseValid(configuration: Config, options: Configuration.Options): Valid<NodeConfiguration> {
        val config = configuration.withOptions(options)
        val messagingServerExternal = config[messagingServerExternal] ?: Defaults.messagingServerExternal(config[messagingServerAddress])
        val database = config[database] ?: Defaults.database(config[devMode])
        val cordappDirectories = config[cordappDirectories] ?: Defaults.cordappsDirectories(config[baseDirectory])
        val result = try {
            valid<NodeConfigurationImpl, Configuration.Validation.Error>(NodeConfigurationImpl(
                    baseDirectory = config[baseDirectory],
                    myLegalName = config[myLegalName],
                    emailAddress = config[emailAddress],
                    p2pAddress = config[p2pAddress],
                    keyStorePassword = config[keyStorePassword],
                    trustStorePassword = config[trustStorePassword],
                    crlCheckSoftFail = config[crlCheckSoftFail],
                    dataSourceProperties = config[dataSourceProperties],
                    rpcUsers = config[rpcUsers],
                    verifierType = config[verifierType],
                    flowTimeout = config[flowTimeout],
                    rpcSettings = config[rpcSettings],
                    messagingServerAddress = config[messagingServerAddress],
                    notary = config[notary],
                    flowOverrides = config[flowOverrides],
                    additionalP2PAddresses = config[additionalP2PAddresses],
                    additionalNodeInfoPollingFrequencyMsec = config[additionalNodeInfoPollingFrequencyMsec],
                    jmxMonitoringHttpPort = config[jmxMonitoringHttpPort],
                    security = config[security],
                    devMode = config[devMode],
                    devModeOptions = config[devModeOptions],
                    compatibilityZoneURL = config[compatibilityZoneURL],
                    networkServices = config[networkServices],
                    certificateChainCheckPolicies = config[certificateChainCheckPolicies],
                    messagingServerExternal = messagingServerExternal,
                    useTestClock = config[useTestClock],
                    lazyBridgeStart = config[lazyBridgeStart],
                    detectPublicIp = config[detectPublicIp],
                    sshd = config[sshd],
                    database = database,
                    noLocalShell = config[noLocalShell],
                    attachmentCacheBound = config[attachmentCacheBound],
                    extraNetworkMapKeys = config[extraNetworkMapKeys],
                    tlsCertCrlDistPoint = config[tlsCertCrlDistPoint],
                    tlsCertCrlIssuer = config[tlsCertCrlIssuer],
                    h2Settings = config[h2Settings],
                    flowMonitorPeriodMillis = config[flowMonitorPeriodMillis],
                    flowMonitorSuspensionLoggingThresholdMillis = config[flowMonitorSuspensionLoggingThresholdMillis],
                    jmxReporterType = config[jmxReporterType],
                    rpcAddress = config[rpcAddress],
                    transactionCacheSizeMegaBytes = config[transactionCacheSizeMegaBytes],
                    attachmentContentCacheSizeMegaBytes = config[attachmentContentCacheSizeMegaBytes],
                    h2port = config[h2port],
                    jarDirs = config[jarDirs],
                    cordappDirectories = cordappDirectories,
                    cordappSignerKeyFingerprintBlacklist = config[cordappSignerKeyFingerprintBlacklist],
                    cryptoServiceName = config[cryptoServiceName],
                    cryptoServiceConf = config[cryptoServiceConf],
                    relay = config[relay],
                    enableSNI = config[enableSNI],
                    useOpenSsl = config[useOpenSsl],
                    graphiteOptions = config[graphiteOptions],
                    enterpriseConfiguration = config[enterpriseConfiguration]
            ))
        } catch (e: Exception) {
            return when (e) {
                is ConfigException -> invalid(e.toValidationError(typeName = "NodeConfiguration"))
                is IllegalArgumentException -> badValue(e.message!!)
                else -> throw e
            }
        }
        return result.mapValid { conf -> Valid.withResult(conf as NodeConfiguration, conf.validate().map(::toError).toSet()) }
    }
}

private fun toError(validationErrorMessage: String): Configuration.Validation.Error = Configuration.Validation.Error.BadValue.of(validationErrorMessage)<|MERGE_RESOLUTION|>--- conflicted
+++ resolved
@@ -12,10 +12,7 @@
 import net.corda.node.services.config.Valid
 import net.corda.node.services.config.VerifierType
 import net.corda.node.services.config.schema.parsers.*
-<<<<<<< HEAD
 import net.corda.nodeapi.internal.cryptoservice.SupportedCryptoServices
-=======
->>>>>>> 6d3a6a39
 
 internal object V1NodeConfigurationSpec : Configuration.Specification<NodeConfiguration>("NodeConfiguration") {
     private val myLegalName by string().mapValid(::toCordaX500Name)
@@ -68,16 +65,13 @@
     private val cryptoServiceConf by string().mapValid(::toPath).optional()
     @Suppress("unused")
     private val custom by nestedObject().optional()
-<<<<<<< HEAD
     private val relay by nested(RelayConfigurationSpec).optional()
     private val enableSNI by boolean().optional().withDefaultValue(Defaults.enableSNI)
     private val useOpenSsl by boolean().optional().withDefaultValue(Defaults.useOpenSsl)
     private val graphiteOptions by nested(GraphiteOptionsSpec).optional()
     private val enterpriseConfiguration by nested(EnterpriseConfigurationSpec)
-=======
     @Suppress("unused")
     private val systemProperties by nestedObject().optional()
->>>>>>> 6d3a6a39
 
     override fun parseValid(configuration: Config, options: Configuration.Options): Valid<NodeConfiguration> {
         val config = configuration.withOptions(options)
