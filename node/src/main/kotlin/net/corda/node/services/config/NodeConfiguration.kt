package net.corda.node.services.config

import com.typesafe.config.Config
import com.typesafe.config.ConfigException
import net.corda.core.context.AuthServiceId
import net.corda.core.identity.CordaX500Name
import net.corda.core.internal.TimedFlow
import net.corda.core.internal.div
import net.corda.core.utilities.NetworkHostAndPort
import net.corda.core.utilities.loggerFor
import net.corda.core.utilities.seconds
import net.corda.node.services.config.rpc.NodeRpcOptions
import net.corda.nodeapi.BrokerRpcSslOptions
import net.corda.nodeapi.internal.config.FileBasedCertificateStoreSupplier
import net.corda.nodeapi.internal.config.SslConfiguration
import net.corda.nodeapi.internal.config.MutualSslConfiguration
import net.corda.nodeapi.internal.config.UnknownConfigKeysPolicy
import net.corda.nodeapi.internal.config.User
import net.corda.nodeapi.internal.config.parseAs
import net.corda.nodeapi.internal.persistence.CordaPersistence.DataSourceConfigTag
import net.corda.nodeapi.internal.persistence.DatabaseConfig
import net.corda.tools.shell.SSHDConfiguration
import org.slf4j.Logger
import java.net.URL
import java.nio.file.Path
import java.time.Duration
import java.util.*
import javax.security.auth.x500.X500Principal

val Int.MB: Long get() = this * 1024L * 1024L
val Int.KB: Long get() = this * 1024L

private val DEFAULT_FLOW_MONITOR_PERIOD_MILLIS: Duration = Duration.ofMinutes(1)
private val DEFAULT_FLOW_MONITOR_SUSPENSION_LOGGING_THRESHOLD_MILLIS: Duration = Duration.ofMinutes(1)
private const val CORDAPPS_DIR_NAME_DEFAULT = "cordapps"

interface NodeConfiguration {
    val myLegalName: CordaX500Name
    val emailAddress: String
    val jmxMonitoringHttpPort: Int?
    val dataSourceProperties: Properties
    val rpcUsers: List<User>
    val security: SecurityConfiguration?
    val devMode: Boolean
    val devModeOptions: DevModeOptions?
    val compatibilityZoneURL: URL?
    val networkServices: NetworkServicesConfig?
    @Suppress("DEPRECATION")
    val certificateChainCheckPolicies: List<CertChainPolicyConfig>
    val verifierType: VerifierType
    val flowTimeout: FlowTimeoutConfiguration
    val notary: NotaryConfig?
    val additionalNodeInfoPollingFrequencyMsec: Long
    val p2pAddress: NetworkHostAndPort
    val additionalP2PAddresses: List<NetworkHostAndPort>
    val rpcOptions: NodeRpcOptions
    val messagingServerAddress: NetworkHostAndPort?
    val messagingServerExternal: Boolean
    val enterpriseConfiguration: EnterpriseConfiguration
    // TODO Move into DevModeOptions
    val useTestClock: Boolean get() = false
    val lazyBridgeStart: Boolean
    val detectPublicIp: Boolean get() = true
    val sshd: SSHDConfiguration?
    val database: DatabaseConfig
    val relay: RelayConfiguration?
    val noLocalShell: Boolean get() = false
    val transactionCacheSizeBytes: Long get() = defaultTransactionCacheSize
    val attachmentContentCacheSizeBytes: Long get() = defaultAttachmentContentCacheSize
    val attachmentCacheBound: Long get() = defaultAttachmentCacheBound
    val graphiteOptions: GraphiteOptions? get() = null

    // do not change this value without syncing it with ScheduledFlowsDrainingModeTest
    val drainingModePollPeriod: Duration get() = Duration.ofSeconds(5)
    val extraNetworkMapKeys: List<UUID>
    val tlsCertCrlDistPoint: URL?
    val tlsCertCrlIssuer: X500Principal?
    val effectiveH2Settings: NodeH2Settings?
    val flowMonitorPeriodMillis: Duration get() = DEFAULT_FLOW_MONITOR_PERIOD_MILLIS
    val flowMonitorSuspensionLoggingThresholdMillis: Duration get() = DEFAULT_FLOW_MONITOR_SUSPENSION_LOGGING_THRESHOLD_MILLIS
    val crlCheckSoftFail: Boolean
    val jmxReporterType : JmxReporterType? get() = defaultJmxReporterType

    val baseDirectory: Path
    val certificatesDirectory: Path
    val signingCertificateStore: FileBasedCertificateStoreSupplier
    val p2pSslOptions: MutualSslConfiguration

    val cordappDirectories: List<Path>

    fun validate(): List<String>

    companion object {
        // default to at least 8MB and a bit extra for larger heap sizes
        val defaultTransactionCacheSize: Long = 8.MB + getAdditionalCacheMemory()

        // add 5% of any heapsize over 300MB to the default transaction cache size
        private fun getAdditionalCacheMemory(): Long {
            return Math.max((Runtime.getRuntime().maxMemory() - 300.MB) / 20, 0)
        }

        val defaultAttachmentContentCacheSize: Long = 10.MB
        const val defaultAttachmentCacheBound = 1024L

        const val cordappDirectoriesKey = "cordappDirectories"

        val defaultJmxReporterType = JmxReporterType.JOLOKIA
    }
}

/**
 * Currently registered JMX Reporters
 */
enum class JmxReporterType {
    JOLOKIA, NEW_RELIC
}

data class DevModeOptions(val disableCheckpointChecker: Boolean = false, val allowCompatibilityZone: Boolean = false)

data class GraphiteOptions(
        val server: String,
        val port: Int,
        val prefix: String? = null, // defaults to org name and ip address when null
        val sampleInvervallSeconds: Long = 60
)

fun NodeConfiguration.shouldCheckCheckpoints(): Boolean {
    return this.devMode && this.devModeOptions?.disableCheckpointChecker != true
}

fun NodeConfiguration.shouldStartSSHDaemon() = this.sshd != null
fun NodeConfiguration.shouldStartLocalShell() = !this.noLocalShell && System.console() != null && this.devMode
fun NodeConfiguration.shouldInitCrashShell() = shouldStartLocalShell() || shouldStartSSHDaemon()

data class NotaryConfig(val validating: Boolean,
                        val raft: RaftConfig? = null,
                        val bftSMaRt: BFTSMaRtConfiguration? = null,
                        val custom: Boolean = false,
<<<<<<< HEAD
                        val mysql: MySQLConfiguration? = null,
                        val serviceLegalName: CordaX500Name? = null
=======
                        val serviceLegalName: CordaX500Name? = null,
                        val className: String = "net.corda.node.services.transactions.SimpleNotaryService"
>>>>>>> 9ebeac1a
) {
    init {
        require(raft == null || bftSMaRt == null || !custom || mysql == null) {
            "raft, bftSMaRt, custom, and mysql configs cannot be specified together"
        }
    }

    val isClusterConfig: Boolean get() = raft != null || bftSMaRt != null || mysql != null
}

data class MySQLConfiguration(
        val dataSource: Properties,
        /**
         * Number of times to attempt to reconnect to the database.
         */
        val connectionRetries: Int = 2, // Default value for a 3 server cluster.
        /**
         * Time increment between re-connection attempts.
         *
         * The total back-off duration is calculated as: backOffIncrement * backOffBase ^ currentRetryCount
         */
        val backOffIncrement: Int = 500,
        /** Exponential back-off multiplier base. */
        val backOffBase: Double = 1.5,
        /** The maximum number of transactions processed in a single batch. */
        val maxBatchSize: Int = 500,
        /** The maximum combined number of input states processed in a single batch. */
        val maxBatchInputStates: Int = 10_000,
        /** A batch will be processed after a specified timeout even if it has not yet reached full capacity. */
        val batchTimeoutMs: Long = 200,
        /**
         * The maximum number of commit requests in flight. Once the capacity is reached the service will block on
         * further commit requests.
         */
        val maxQueueSize: Int = 100_000
) {
    init {
        require(connectionRetries >= 0) { "connectionRetries cannot be negative" }
    }
}

data class RaftConfig(val nodeAddress: NetworkHostAndPort, val clusterAddresses: List<NetworkHostAndPort>)

/** @param exposeRaces for testing only, so its default is not in reference.conf but here. */
data class BFTSMaRtConfiguration(
        val replicaId: Int,
        val clusterAddresses: List<NetworkHostAndPort>,
        val debug: Boolean = false,
        val exposeRaces: Boolean = false
) {
    init {
        require(replicaId >= 0) { "replicaId cannot be negative" }
    }
}

/**
 * Used as an alternative to the older compatibilityZoneURL to allow the doorman and network map
 * services for a node to be configured as different URLs. Cannot be set at the same time as the
 * compatibilityZoneURL, and will be defaulted (if not set) to both point at the configured
 * compatibilityZoneURL.
 *
 * @property doormanURL The URL of the tls certificate signing service.
 * @property networkMapURL The URL of the Network Map service.
 * @property inferred Non user setting that indicates weather the Network Services configuration was
 * set explicitly ([inferred] == false) or weather they have been inferred via the compatibilityZoneURL parameter
 * ([inferred] == true) where both the network map and doorman are running on the same endpoint. Only one,
 * compatibilityZoneURL or networkServices, can be set at any one time.
 */
data class NetworkServicesConfig(
        val doormanURL: URL,
        val networkMapURL: URL,
        val inferred : Boolean = false
)

/**
 * Currently only used for notarisation requests.
 *
 * Specifies the configuration for timing out and restarting a [TimedFlow].
 */
data class FlowTimeoutConfiguration(
        val timeout: Duration,
        val maxRestartCount: Int,
        val backoffBase: Double
)

fun Config.parseAsNodeConfiguration(onUnknownKeys: ((Set<String>, logger: Logger) -> Unit) = UnknownConfigKeysPolicy.FAIL::handle): NodeConfiguration = parseAs<NodeConfigurationImpl>(onUnknownKeys)

data class NodeConfigurationImpl(
        /** This is not retrieved from the config file but rather from a command line argument. */
        override val baseDirectory: Path,
        override val myLegalName: CordaX500Name,
        override val jmxMonitoringHttpPort: Int? = null,
        override val emailAddress: String,
        private val keyStorePassword: String,
        private val trustStorePassword: String,
        override val crlCheckSoftFail: Boolean,
        override val dataSourceProperties: Properties,
        override val compatibilityZoneURL: URL? = null,
        override var networkServices: NetworkServicesConfig? = null,
        override val tlsCertCrlDistPoint: URL? = null,
        override val tlsCertCrlIssuer: X500Principal? = null,
        override val rpcUsers: List<User>,
        override val security: SecurityConfiguration? = null,
        override val verifierType: VerifierType,
        override val flowTimeout: FlowTimeoutConfiguration,
        override val p2pAddress: NetworkHostAndPort,
        override val additionalP2PAddresses: List<NetworkHostAndPort> = emptyList(),
        private val rpcAddress: NetworkHostAndPort? = null,
        private val rpcSettings: NodeRpcSettings,
        override val relay: RelayConfiguration?,
        // TODO This field is slightly redundant as p2pAddress is sufficient to hold the address of the node's MQ broker.
        // Instead this should be a Boolean indicating whether that broker is an internal one started by the node or an external one
        override val messagingServerAddress: NetworkHostAndPort?,
        override val messagingServerExternal: Boolean = (messagingServerAddress != null),
        override val enterpriseConfiguration: EnterpriseConfiguration,
        override val notary: NotaryConfig?,
        @Suppress("DEPRECATION")
        @Deprecated("Do not configure")
        override val certificateChainCheckPolicies: List<CertChainPolicyConfig> = emptyList(),
        override val devMode: Boolean = false,
        override val noLocalShell: Boolean = false,
        override val devModeOptions: DevModeOptions? = null,
        override val useTestClock: Boolean = false,
        override val lazyBridgeStart: Boolean = true,
        override val detectPublicIp: Boolean = true,
        // TODO See TODO above. Rename this to nodeInfoPollingFrequency and make it of type Duration
        override val additionalNodeInfoPollingFrequencyMsec: Long = 5.seconds.toMillis(),
        override val sshd: SSHDConfiguration? = null,
        override val database: DatabaseConfig = DatabaseConfig(exportHibernateJMXStatistics = devMode),
        private val transactionCacheSizeMegaBytes: Int? = null,
        private val attachmentContentCacheSizeMegaBytes: Int? = null,
        override val attachmentCacheBound: Long = NodeConfiguration.defaultAttachmentCacheBound,
        override val graphiteOptions: GraphiteOptions? = null,
        override val extraNetworkMapKeys: List<UUID> = emptyList(),
        // do not use or remove (breaks DemoBench together with rejection of unknown configuration keys during parsing)
        private val h2port: Int? = null,
        private val h2Settings: NodeH2Settings? = null,
        // do not use or remove (used by Capsule)
        private val jarDirs: List<String> = emptyList(),
        override val flowMonitorPeriodMillis: Duration = DEFAULT_FLOW_MONITOR_PERIOD_MILLIS,
        override val flowMonitorSuspensionLoggingThresholdMillis: Duration = DEFAULT_FLOW_MONITOR_SUSPENSION_LOGGING_THRESHOLD_MILLIS,
        override val cordappDirectories: List<Path> = listOf(baseDirectory / CORDAPPS_DIR_NAME_DEFAULT),
        override val jmxReporterType: JmxReporterType? = JmxReporterType.JOLOKIA,
        private val useOpenSsl: Boolean = false
) : NodeConfiguration {
    companion object {
        private val logger = loggerFor<NodeConfigurationImpl>()

    }

    private val actualRpcSettings: NodeRpcSettings

    init {
        actualRpcSettings = when {
            rpcAddress != null -> {
                require(rpcSettings.address == null) { "Can't provide top-level rpcAddress and rpcSettings.address (they control the same property)." }
                logger.warn("Top-level declaration of property 'rpcAddress' is deprecated. Please use 'rpcSettings.address' instead.")

                rpcSettings.copy(address = rpcAddress)
            }
            else -> {
                rpcSettings.address ?: throw ConfigException.Missing("rpcSettings.address")
                rpcSettings
            }
        }
    }

    override val certificatesDirectory = baseDirectory / "certificates"

    private val signingCertificateStorePath = certificatesDirectory / "nodekeystore.jks"
    override val signingCertificateStore = FileBasedCertificateStoreSupplier(signingCertificateStorePath, keyStorePassword)

    private val p2pKeystorePath: Path get() = certificatesDirectory / "sslkeystore.jks"
    private val p2pKeyStore = FileBasedCertificateStoreSupplier(p2pKeystorePath, keyStorePassword)
    private val p2pTrustStoreFilePath: Path get() = certificatesDirectory / "truststore.jks"
    private val p2pTrustStore = FileBasedCertificateStoreSupplier(p2pTrustStoreFilePath, trustStorePassword)
    override val p2pSslOptions: MutualSslConfiguration = SslConfiguration.mutual(p2pKeyStore, p2pTrustStore, useOpenSsl)

    override val rpcOptions: NodeRpcOptions
        get() {
            return actualRpcSettings.asOptions()
        }

    private fun validateTlsCertCrlConfig(): List<String> {
        val errors = mutableListOf<String>()
        if (tlsCertCrlIssuer != null) {
            if (tlsCertCrlDistPoint == null) {
                errors += "tlsCertCrlDistPoint needs to be specified when tlsCertCrlIssuer is not NULL"
            }
        }
        if (!crlCheckSoftFail && tlsCertCrlDistPoint == null) {
            errors += "tlsCertCrlDistPoint needs to be specified when crlCheckSoftFail is FALSE"
        }
        return errors
    }

    override fun validate(): List<String> {
        val errors = mutableListOf<String>()
        errors += validateDevModeOptions()
        val rpcSettingsErrors = validateRpcSettings(rpcSettings)
        errors += rpcSettingsErrors
        if (rpcSettingsErrors.isEmpty()) {
            // Forces lazy property to initialise in order to throw exceptions
            rpcOptions
        }
        errors += validateTlsCertCrlConfig()
        errors += validateNetworkServices()
        errors += validateH2Settings()
        return errors
    }

    private fun validateH2Settings(): List<String> {
        val errors = mutableListOf<String>()
        if (h2port != null && h2Settings != null) {
            errors += "Cannot specify both 'h2port' and 'h2Settings' in configuration"
        }
        return errors
    }

    private fun validateRpcSettings(options: NodeRpcSettings): List<String> {
        val errors = mutableListOf<String>()
        if (options.adminAddress == null) {
            errors += "'rpcSettings.adminAddress': missing"
        }
        if (options.useSsl && options.ssl == null) {
            errors += "'rpcSettings.ssl': missing (rpcSettings.useSsl was set to true)."
        }
        return errors
    }

    private fun validateDevModeOptions(): List<String> {
        if (devMode) {
            compatibilityZoneURL?.let {
                if (devModeOptions?.allowCompatibilityZone != true) {
                    return listOf("'compatibilityZoneURL': present. Property cannot be set when 'devMode' is true unless devModeOptions.allowCompatibilityZone is also true")
                }
            }

            // if compatibilityZoneURL is set then it will be copied into the networkServices field and thus skipping
            // this check by returning above is fine.
            networkServices?.let {
                if (devModeOptions?.allowCompatibilityZone != true) {
                    return listOf("'networkServices': present. Property cannot be set when 'devMode' is true unless devModeOptions.allowCompatibilityZone is also true")
                }
            }
        }
        return emptyList()
    }

    private fun validateNetworkServices(): List<String> {
        val errors = mutableListOf<String>()

        if (compatibilityZoneURL != null && networkServices != null && !(networkServices!!.inferred)) {
            errors += "Cannot configure both compatibilityZoneUrl and networkServices simultaneously"
        }

        return errors
    }

    override val transactionCacheSizeBytes: Long
        get() = transactionCacheSizeMegaBytes?.MB ?: super.transactionCacheSizeBytes
    override val attachmentContentCacheSizeBytes: Long
        get() = attachmentContentCacheSizeMegaBytes?.MB ?: super.attachmentContentCacheSizeBytes

    override val effectiveH2Settings: NodeH2Settings?
        get() = when {
            h2port != null -> NodeH2Settings(address = NetworkHostAndPort(host="localhost", port=h2port))
            else -> h2Settings
        }

    init {
        // This is a sanity feature do not remove.
        require(!useTestClock || devMode) { "Cannot use test clock outside of dev mode" }
        require(devModeOptions == null || devMode) { "Cannot use devModeOptions outside of dev mode" }
        require(security == null || rpcUsers.isEmpty()) {
            "Cannot specify both 'rpcUsers' and 'security' in configuration"
        }

        // ensure our datasource configuration is sane
        require(dataSourceProperties.get("autoCommit") != true) { "Datbase auto commit cannot be enabled, Corda requires transactional behaviour" }
        dataSourceProperties.set("autoCommit", false)
        if (dataSourceProperties.get("transactionIsolation") == null) {
            dataSourceProperties["transactionIsolation"] = database.transactionIsolationLevel.jdbcString
        }

        // enforce that SQLServer does not get sent all strings as Unicode - hibernate handles this "cleverly"
        val dataSourceUrl = dataSourceProperties.getProperty(DataSourceConfigTag.DATA_SOURCE_URL, "")
        if (dataSourceUrl.contains(":sqlserver:") && !dataSourceUrl.contains("sendStringParametersAsUnicode", true)) {
            dataSourceProperties[DataSourceConfigTag.DATA_SOURCE_URL] = dataSourceUrl + ";sendStringParametersAsUnicode=false"
        }

        // Adjust connection pool size depending on N=flow thread pool size.
        // If there is no configured pool size set it to N + 1, otherwise check that it's greater than N.
        val flowThreadPoolSize = enterpriseConfiguration.tuning.flowThreadPoolSize
        val maxConnectionPoolSize = dataSourceProperties.getProperty("maximumPoolSize")
        if (maxConnectionPoolSize == null) {
            dataSourceProperties.setProperty("maximumPoolSize", (flowThreadPoolSize + 1).toString())
        } else {
            require(maxConnectionPoolSize.toInt() > flowThreadPoolSize)
        }

        // Check for usage of deprecated config
        @Suppress("DEPRECATION")
        if(certificateChainCheckPolicies.isNotEmpty()) {
            logger.warn("""You are configuring certificateChainCheckPolicies. This is a setting that is not used, and will be removed in a future version.
                |Please contact the R3 team on the public slack to discuss your use case.
            """.trimMargin())
        }

        if (compatibilityZoneURL != null && networkServices == null) {
            networkServices = NetworkServicesConfig(compatibilityZoneURL, compatibilityZoneURL, true)
        }
        require(h2port == null || h2Settings == null) { "Cannot specify both 'h2port' and 'h2Settings' in configuration" }
    }
}

data class NodeRpcSettings(
        val address: NetworkHostAndPort?,
        val adminAddress: NetworkHostAndPort?,
        val standAloneBroker: Boolean = false,
        val useSsl: Boolean = false,
        val ssl: BrokerRpcSslOptions?
) {
    fun asOptions(): NodeRpcOptions {
        return object : NodeRpcOptions {
            override val address = this@NodeRpcSettings.address!!
            override val adminAddress = this@NodeRpcSettings.adminAddress!!
            override val standAloneBroker = this@NodeRpcSettings.standAloneBroker
            override val useSsl = this@NodeRpcSettings.useSsl
            override val sslConfig = this@NodeRpcSettings.ssl

            override fun toString(): String {
                return "address: $address, adminAddress: $adminAddress, standAloneBroker: $standAloneBroker, useSsl: $useSsl, sslConfig: $sslConfig"
            }
        }
    }
}

data class NodeH2Settings(
        val address: NetworkHostAndPort?
)

enum class VerifierType {
    InMemory
}

enum class CertChainPolicyType {
    Any,
    RootMustMatch,
    LeafMustMatch,
    MustContainOneOf,
    UsernameMustMatch
}

@Deprecated("Do not use")
data class CertChainPolicyConfig(val role: String, private val policy: CertChainPolicyType, private val trustedAliases: Set<String>)

// Supported types of authentication/authorization data providers
enum class AuthDataSourceType {
    // External RDBMS
    DB,

    // Static dataset hard-coded in config
    INMEMORY
}

// Password encryption scheme
enum class PasswordEncryption {

    // Password stored in clear
    NONE,

    // Password salt-hashed using Apache Shiro flexible encryption format
    // [org.apache.shiro.crypto.hash.format.Shiro1CryptFormat]
    SHIRO_1_CRYPT
}

// Subset of Node configuration related to security aspects
data class SecurityConfiguration(val authService: SecurityConfiguration.AuthService) {

    // Configure RPC/Shell users authentication/authorization service
    data class AuthService(val dataSource: AuthService.DataSource,
                           val id: AuthServiceId = defaultAuthServiceId(dataSource.type),
                           val options: AuthService.Options? = null) {

        init {
            require(!(dataSource.type == AuthDataSourceType.INMEMORY &&
                    options?.cache != null)) {
                "No cache supported for INMEMORY data provider"
            }
        }

        // Optional components: cache
        data class Options(val cache: Options.Cache?) {

            // Cache parameters
            data class Cache(val expireAfterSecs: Long, val maxEntries: Long) {
                init {
                    require(expireAfterSecs >= 0) {
                        "Expected positive value for 'cache.expireAfterSecs'"
                    }
                    require(maxEntries > 0) {
                        "Expected positive value for 'cache.maxEntries'"
                    }
                }
            }
        }

        // Provider of users credentials and permissions data
        data class DataSource(val type: AuthDataSourceType,
                              val passwordEncryption: PasswordEncryption = PasswordEncryption.NONE,
                              val connection: Properties? = null,
                              val users: List<User>? = null) {
            init {
                when (type) {
                    AuthDataSourceType.INMEMORY -> require(users != null && connection == null)
                    AuthDataSourceType.DB -> require(users == null && connection != null)
                }
            }
        }

        companion object {
            // If unspecified, we assign an AuthServiceId by default based on the
            // underlying data provider
            fun defaultAuthServiceId(type: AuthDataSourceType) = when (type) {
                AuthDataSourceType.INMEMORY -> AuthServiceId("NODE_CONFIG")
                AuthDataSourceType.DB -> AuthServiceId("REMOTE_DATABASE")
            }

            fun fromUsers(users: List<User>, encryption: PasswordEncryption = PasswordEncryption.NONE) =
                    AuthService(
                            dataSource = DataSource(
                                    type = AuthDataSourceType.INMEMORY,
                                    users = users,
                                    passwordEncryption = encryption),
                            id = AuthServiceId("NODE_CONFIG"))
        }
    }
}

data class RelayConfiguration(val relayHost: String,
                              val remoteInboundPort: Int,
                              val username: String,
                              val privateKeyFile: Path,
                              val publicKeyFile: Path,
                              val sshPort: Int = 22)<|MERGE_RESOLUTION|>--- conflicted
+++ resolved
@@ -136,13 +136,9 @@
                         val raft: RaftConfig? = null,
                         val bftSMaRt: BFTSMaRtConfiguration? = null,
                         val custom: Boolean = false,
-<<<<<<< HEAD
                         val mysql: MySQLConfiguration? = null,
-                        val serviceLegalName: CordaX500Name? = null
-=======
                         val serviceLegalName: CordaX500Name? = null,
                         val className: String = "net.corda.node.services.transactions.SimpleNotaryService"
->>>>>>> 9ebeac1a
 ) {
     init {
         require(raft == null || bftSMaRt == null || !custom || mysql == null) {
