--- conflicted
+++ resolved
@@ -20,11 +20,8 @@
 import net.corda.testing.*
 import net.corda.testing.DUMMY_BANK_A
 import net.corda.testing.DUMMY_NOTARY
-<<<<<<< HEAD
 import net.corda.testing.SerializationEnvironmentRule
 import net.corda.testing.IntegrationTest
-=======
->>>>>>> f5c9fd8f
 import net.corda.testing.driver.DriverDSLExposedInterface
 import net.corda.testing.driver.NodeHandle
 import net.corda.testing.driver.driver
@@ -36,15 +33,7 @@
 import java.nio.file.Files
 import kotlin.test.assertFailsWith
 
-<<<<<<< HEAD
 class AttachmentLoadingTests : IntegrationTest() {
-    @Rule
-    @JvmField
-    val testSerialization = SerializationEnvironmentRule()
-
-=======
-class AttachmentLoadingTests {
->>>>>>> f5c9fd8f
     private class Services : MockServices() {
         private val provider = CordappProviderImpl(CordappLoader.createDevMode(listOf(isolatedJAR)), attachments)
         private val cordapp get() = provider.cordapps.first()
