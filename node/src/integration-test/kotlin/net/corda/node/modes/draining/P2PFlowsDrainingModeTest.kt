--- conflicted
+++ resolved
@@ -30,7 +30,6 @@
 import java.util.concurrent.TimeUnit
 import kotlin.test.fail
 
-<<<<<<< HEAD
 class P2PFlowsDrainingModeTest : IntegrationTest() {
     companion object {
         @ClassRule
@@ -38,12 +37,7 @@
         val databaseSchemas = IntegrationTestSchemas(*listOf(ALICE_NAME, BOB_NAME, DUMMY_NOTARY_NAME)
                 .map { it.toDatabaseSchemaName() }.toTypedArray())
 
-        private val logger = loggerFor<P2PFlowsDrainingModeTest>()
-=======
-class P2PFlowsDrainingModeTest {
-    companion object {
         private val logger = contextLogger()
->>>>>>> 90a7dd2b
     }
 
     private val portAllocation = PortAllocation.Incremental(10000)
