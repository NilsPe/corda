--- conflicted
+++ resolved
@@ -23,6 +23,7 @@
 import net.corda.node.services.messaging.MessagingService
 import net.corda.node.services.messaging.ReceivedMessage
 import net.corda.node.services.messaging.send
+import net.corda.testing.core.ALICE_NAME
 import net.corda.testing.driver.DriverDSL
 import net.corda.testing.driver.DriverParameters
 import net.corda.testing.driver.InProcess
@@ -30,7 +31,6 @@
 import net.corda.testing.driver.internal.internalServices
 import net.corda.testing.internal.IntegrationTest
 import net.corda.testing.internal.IntegrationTestSchemas
-import net.corda.testing.internal.chooseIdentity
 import net.corda.testing.internal.toDatabaseSchemaName
 import net.corda.testing.node.ClusterSpec
 import net.corda.testing.node.NotarySpec
@@ -65,58 +65,6 @@
         }
     }
 
-<<<<<<< HEAD
-    private fun DriverDSL.startAlice(): InProcess {
-        return startNode(providedName = ALICE_NAME, customOverrides = mapOf("p2pMessagingRetry" to mapOf(
-                "messageRedeliveryDelay" to 1.seconds, "backoffBase" to 1.0, "maxRetryCount" to 3)))
-                .map { (it as InProcess) }
-                .getOrThrow()
-    }
-
-    data class CrashingNodes(
-            val firstRequestReceived: CountDownLatch,
-            val requestsReceived: AtomicInteger,
-            var ignoreRequests: Boolean
-    )
-
-    /**
-     * Sets up the [distributedServiceNodes] to respond to "test.request" requests. All nodes will receive requests and
-     * either ignore them or respond to "test.response", depending on the value of [CrashingNodes.ignoreRequests],
-     * initially set to true. This may be used to simulate scenarios where nodes receive request messages but crash
-     * before sending back a response.
-     */
-    private fun simulateCrashingNodes(distributedServiceNodes: List<InProcess>, responseMessage: String): CrashingNodes {
-        val crashingNodes = CrashingNodes(
-                requestsReceived = AtomicInteger(0),
-                firstRequestReceived = CountDownLatch(1),
-                ignoreRequests = true
-        )
-
-        distributedServiceNodes.forEach {
-            val nodeName = it.services.myInfo.chooseIdentity().name
-            it.internalServices.networkService.addMessageHandler("test.request") { netMessage, _, handler ->
-                crashingNodes.requestsReceived.incrementAndGet()
-                crashingNodes.firstRequestReceived.countDown()
-                // The node which receives the first request will ignore all requests
-                print("$nodeName: Received request - ")
-                if (crashingNodes.ignoreRequests) {
-                    println("ignoring")
-                    // Requests are ignored to simulate a service node crashing before sending back a response.
-                    // A retry by the client will result in the message being redelivered to another node in the service cluster.
-                } else {
-                    println("sending response")
-                    val request = netMessage.data.deserialize<TestRequest>()
-                    val response = it.internalServices.networkService.createMessage("test.response", responseMessage.serialize().bytes)
-                    it.internalServices.networkService.send(response, request.replyTo)
-                }
-                handler.afterDatabaseTransaction()
-            }
-        }
-        return crashingNodes
-    }
-
-=======
->>>>>>> 0978d041
     private fun assertAllNodesAreUsed(participatingServiceNodes: List<InProcess>, serviceName: CordaX500Name, originatingNode: InProcess) {
         // Setup each node in the distributed service to return back it's NodeInfo so that we can know which node is being used
         participatingServiceNodes.forEach { node ->
