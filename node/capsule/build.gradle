--- conflicted
+++ resolved
@@ -24,24 +24,14 @@
     compileOnly "co.paralleluniverse:capsule:$capsule_version"
     testCompile "co.paralleluniverse:capsule:$capsule_version"
 
-<<<<<<< HEAD
+    testImplementation "org.junit.jupiter:junit-jupiter-api:${junit_jupiter_version}"
+    testImplementation "junit:junit:$junit_version"
+}
+
 ext {
     quasarExcludeExpression = "x(antlr**;bftsmart**;ch**;co.paralleluniverse**;com.codahale**;com.esotericsoftware**;com.fasterxml**;com.google**;com.ibm**;com.intellij**;com.jcabi**;com.nhaarman**;com.opengamma**;com.typesafe**;com.zaxxer**;de.javakaffee**;groovy**;groovyjarjarantlr**;groovyjarjarasm**;io.atomix**;io.github**;io.netty**;jdk**;junit**;kotlin**;net.bytebuddy**;net.i2p**;org.apache**;org.assertj**;org.bouncycastle**;org.codehaus**;org.crsh**;org.dom4j**;org.fusesource**;org.h2**;org.hamcrest**;org.hibernate**;org.jboss**;org.jcp**;org.joda**;org.junit**;org.mockito**;org.objectweb**;org.objenesis**;org.slf4j**;org.w3c**;org.xml**;org.yaml**;reflectasm**;rx**;org.jolokia**)"
     applicationClass = 'net.corda.node.Corda'
 }
-
-// Force the Caplet to target Java 6. This ensures that running 'java -jar corda.jar' on any Java 6 VM upwards
-// will get as far as the Capsule version checks, meaning that if your JVM is too old, you will at least get
-// a sensible error message telling you what to do rather than a bytecode version exception that doesn't.
-// If we introduce .java files into this module that need Java 8+ then we will have to push the caplet into
-// its own module so its target can be controlled individually, but for now this suffices.
-sourceCompatibility = 1.6
-targetCompatibility = 1.6
-=======
-    testImplementation "org.junit.jupiter:junit-jupiter-api:${junit_jupiter_version}"
-    testImplementation "junit:junit:$junit_version"
-}
->>>>>>> 603da3ee
 
 jar.enabled = false
 
@@ -70,7 +60,7 @@
     exclude('**/sunpkcs11-fx.jar')
     // Exclude the binaries for the PrimusX HSM as we cannot distribute them.
     exclude('**/primusX.jar')
-    
+
     capsuleManifest {
         applicationVersion = corda_release_version
         applicationId = "net.corda.node.CordaEnterprise"
