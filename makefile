MAKEFLAGS = -s

name = avian
version = 0.5

build-arch := $(shell uname -m \
	| sed 's/^i.86$$/i386/' \
	| sed 's/^arm.*$$/arm/' \
	| sed 's/ppc/powerpc/')

ifeq (Power,$(filter Power,$(build-arch)))
	build-arch = powerpc
endif

build-platform := \
	$(shell uname -s | tr [:upper:] [:lower:] \
		| sed 's/^mingw32.*$$/mingw32/' \
		| sed 's/^cygwin.*$$/cygwin/')

arch = $(build-arch)
target-arch = $(arch)
bootimage-platform = \
	$(subst cygwin,windows,$(subst mingw32,windows,$(build-platform)))
platform = $(bootimage-platform)
target-platform = $(platform)

mode = fast
process = compile

ifneq ($(process),compile)
	options := -$(process)
endif
ifneq ($(mode),fast)
	options := $(options)-$(mode)
endif
ifeq ($(bootimage),true)
	options := $(options)-bootimage
endif
ifeq ($(heapdump),true)
	options := $(options)-heapdump
endif
ifeq ($(tails),true)
	options := $(options)-tails
endif
ifeq ($(continuations),true)
	options := $(options)-continuations
endif

root := $(shell (cd .. && pwd))
build = build/$(platform)-$(arch)$(options)
classpath-build = $(build)/classpath
test-build = $(build)/test
src = src
classpath-src = classpath
test = test
win32 ?= $(root)/win32
win64 ?= $(root)/win64

classpath = avian

test-executable = $(shell pwd)/$(executable)
boot-classpath = $(classpath-build)
embed-prefix = /avian-embedded

native-path = echo

ifeq ($(build-platform),cygwin)
	native-path = cygpath -m
endif

path-separator = :

ifneq (,$(filter mingw32 cygwin,$(build-platform)))
	path-separator = ;
endif

library-path-variable = LD_LIBRARY_PATH

ifeq ($(build-platform),darwin)
	library-path-variable = DYLD_LIBRARY_PATH
endif

ifneq ($(openjdk),)
	openjdk-arch = $(arch)
	ifeq ($(arch),x86_64)
		openjdk-arch = amd64
	endif

	ifneq ($(openjdk-src),)
		include openjdk-src.mk
	  options := $(options)-openjdk-src
		classpath-objects = $(openjdk-objects) $(openjdk-local-objects)
		classpath-cflags = -DAVIAN_OPENJDK_SRC -DBOOT_JAVAHOME
		openjdk-jar-dep = $(build)/openjdk-jar.dep
		classpath-jar-dep = $(openjdk-jar-dep)
		javahome = $(embed-prefix)/javahomeJar
		javahome-files = lib/zi lib/currency.data lib/security/java.security \
			lib/security/java.policy lib/security/cacerts

		local-policy = lib/security/local_policy.jar
		ifeq ($(shell test -e "$(openjdk)/$(local-policy)" && echo found),found)
			javahome-files += $(local-policy)
		endif

		export-policy = lib/security/US_export_policy.jar
		ifeq ($(shell test -e "$(openjdk)/$(export-policy)" && echo found),found)
			javahome-files += $(export-policy)
		endif

		ifeq ($(platform),windows)
			javahome-files += lib/tzmappings
		endif
		javahome-object = $(build)/javahome-jar.o
		boot-javahome-object = $(build)/boot-javahome.o
	else
	  options := $(options)-openjdk
		test-executable = $(shell pwd)/$(executable-dynamic)
		ifeq ($(build-platform),darwin)
			library-path = \
				$(library-path-variable)=$(build):$(openjdk)/jre/lib
		else
			library-path = \
				$(library-path-variable)=$(build):$(openjdk)/jre/lib/$(openjdk-arch)
		endif
		javahome = "$$($(native-path) "$(openjdk)/jre")"
	endif

  classpath = openjdk
	boot-classpath := "$(boot-classpath)$(path-separator)$$($(native-path) "$(openjdk)/jre/lib/rt.jar")"
	build-javahome = $(openjdk)/jre
endif

ifeq ($(classpath),avian)
	jni-sources := $(shell find $(classpath-src) -name '*.cpp')
	jni-objects = $(call cpp-objects,$(jni-sources),$(classpath-src),$(build))
	classpath-objects = $(jni-objects)
endif

input = List

build-cxx = g++
build-cc = gcc

mflag =
ifneq ($(platform),darwin)
	ifeq ($(arch),i386)
		mflag = -m32
	endif
	ifeq ($(arch),x86_64)
		mflag = -m64
	endif
endif

cxx = $(build-cxx) $(mflag)
cc = $(build-cc) $(mflag)

ar = ar
ranlib = ranlib
dlltool = dlltool
vg = nice valgrind --num-callers=32 --db-attach=yes --freelist-vol=100000000
vg += --leak-check=full --suppressions=valgrind.supp
db = gdb --args
javac = "$(JAVA_HOME)/bin/javac"
javah = "$(JAVA_HOME)/bin/javah"
jar = "$(JAVA_HOME)/bin/jar"
strip = strip
strip-all = --strip-all

rdynamic = -rdynamic

# note that we suppress the non-virtual-dtor warning because we never
# use the delete operator, which means we don't need virtual
# destructors:
warnings = -Wall -Wextra -Werror -Wunused-parameter -Winit-self \
	-Wno-non-virtual-dtor

target-cflags = -DTARGET_BYTES_PER_WORD=$(pointer-size)

common-cflags = $(warnings) -fno-rtti -fno-exceptions \
	"-I$(JAVA_HOME)/include" -idirafter $(src) -I$(build) $(classpath-cflags) \
	-D__STDC_LIMIT_MACROS -D_JNI_IMPLEMENTATION_ -DAVIAN_VERSION=\"$(version)\" \
	-DUSE_ATOMIC_OPERATIONS -DAVIAN_JAVA_HOME=\"$(javahome)\" \
	-DAVIAN_EMBED_PREFIX=\"$(embed-prefix)\" $(target-cflags)

ifneq (,$(filter i386 x86_64,$(arch)))
	ifeq ($(use-frame-pointer),true)
		common-cflags += -fno-omit-frame-pointer -DAVIAN_USE_FRAME_POINTER
		asmflags += -DAVIAN_USE_FRAME_POINTER
	endif
endif

build-cflags = $(common-cflags) -fPIC -fvisibility=hidden \
	"-I$(JAVA_HOME)/include/linux" -I$(src) -pthread

converter-cflags = -D__STDC_CONSTANT_MACROS -Isrc/binaryToObject -Isrc/ \
	-fno-rtti -fno-exceptions \
	-DAVIAN_TARGET_ARCH=AVIAN_ARCH_UNKNOWN \
	-DAVIAN_TARGET_PLATFORM=AVIAN_PLATFORM_UNKNOWN

cflags = $(build-cflags)

common-lflags = -lm -lz $(classpath-lflags)

build-lflags = -lz -lpthread -ldl

lflags = $(common-lflags) -lpthread -ldl

version-script-flag = -Wl,--version-script=openjdk.ld

build-system = posix

system = posix
asm = x86

pointer-size = 8

so-prefix = lib
so-suffix = .so

shared = -shared

openjdk-extra-cflags = -fvisibility=hidden

bootimage-cflags = -DTARGET_BYTES_PER_WORD=$(pointer-size)

developer-dir := $(shell if test -d /Developer; then echo /Developer; \
	else echo /Applications/Xcode.app/Contents/Developer; fi)

ifeq ($(build-arch),powerpc)
	ifneq ($(arch),$(build-arch))
		bootimage-cflags += -DTARGET_OPPOSITE_ENDIAN
	endif
endif

ifeq ($(arch),i386)
	pointer-size = 4
endif

ifeq ($(arch),powerpc)
	asm = powerpc
	pointer-size = 4

	ifneq ($(arch),$(build-arch))
		bootimage-cflags += -DTARGET_OPPOSITE_ENDIAN
	endif

	ifneq ($(platform),darwin)
		ifneq ($(arch),$(build-arch))
			cxx = powerpc-linux-gnu-g++
			cc = powerpc-linux-gnu-gcc
			ar = powerpc-linux-gnu-ar
			ranlib = powerpc-linux-gnu-ranlib
			strip = powerpc-linux-gnu-strip
		endif
	endif
endif

ifeq ($(arch),arm)
	asm = arm
	pointer-size = 4

	ifeq ($(build-platform),darwin)
		ios = true
	else
		no-psabi = -Wno-psabi
		cflags += -marm $(no-psabi)
	endif

	ifneq ($(arch),$(build-arch))
		ifeq ($(platform),darwin)
			ios-bin = $(developer-dir)/Platforms/iPhoneOS.platform/Developer/usr/bin
			cxx = $(ios-bin)/g++
			cc = $(ios-bin)/gcc
			ar = $(ios-bin)/ar
			ranlib = $(ios-bin)/ranlib
			strip = $(ios-bin)/strip
		else
			cxx = arm-linux-gnueabi-g++
			cc = arm-linux-gnueabi-gcc
			ar = arm-linux-gnueabi-ar
			ranlib = arm-linux-gnueabi-ranlib
			strip = arm-linux-gnueabi-strip
		endif
	endif
endif

ifeq ($(ios),true)
	cflags += -DAVIAN_IOS
endif

ifeq ($(build-platform),darwin)
	build-cflags = $(common-cflags) -fPIC -fvisibility=hidden -I$(src)
	cflags += -I/System/Library/Frameworks/JavaVM.framework/Headers/
	build-lflags += -framework CoreFoundation
endif

ifeq ($(platform),darwin)
	ifeq (${OSX_SDK_SYSROOT},)
		OSX_SDK_SYSROOT = 10.4u
	endif
	ifeq (${OSX_SDK_VERSION},)
		OSX_SDK_VERSION = 10.4
	endif
	ifneq ($(build-platform),darwin)
		cxx = i686-apple-darwin8-g++ $(mflag)
		cc = i686-apple-darwin8-gcc $(mflag)
		ar = i686-apple-darwin8-ar
		ranlib = i686-apple-darwin8-ranlib
		strip = i686-apple-darwin8-strip
		sysroot = /opt/mac/SDKs/MacOSX${OSX_SDK_SYSROOT}.sdk
		cflags = -I$(sysroot)/System/Library/Frameworks/JavaVM.framework/Versions/1.5.0/Headers/ \
			$(common-cflags) -fPIC -fvisibility=hidden -I$(src)
	endif

	version-script-flag =
	lflags = $(common-lflags) -ldl -framework CoreFoundation \
		-Wl,-compatibility_version,1.0.0
	ifneq ($(arch),arm)
		lflags +=	-framework CoreServices -framework SystemConfiguration \
			-framework Security
	endif
	ifeq ($(bootimage),true)
		bootimage-lflags = -Wl,-segprot,__RWX,rwx,rwx
	endif
	rdynamic =
	strip-all = -S -x
	so-suffix = .dylib
	shared = -dynamiclib

	sdk-dir = $(developer-dir)/Platforms/iPhoneOS.platform/Developer/SDKs

	ifeq ($(arch),arm)
		ios-version := \
			$(shell if test -d $(sdk-dir)/iPhoneOS5.1.sdk; then echo 5.1; \
				elif test -d $(sdk-dir)/iPhoneOS5.0.sdk; then echo 5.0; \
				elif test -d $(sdk-dir)/iPhoneOS4.3.sdk; then echo 4.3; \
				elif test -d $(sdk-dir)/iPhoneOS4.2.sdk; then echo 4.2; \
				else echo; fi)

		ifeq ($(ios-version),)
			x := $(error "couldn't find SDK for iOS version")
		endif

		flags = -arch armv7 -isysroot \
			$(sdk-dir)/iPhoneOS$(ios-version).sdk/
		openjdk-extra-cflags += $(flags)
		cflags += $(flags)
		asmflags += $(flags)
		lflags += $(flags)
	endif

	ifeq ($(arch),powerpc)
		openjdk-extra-cflags += -arch ppc -mmacosx-version-min=${OSX_SDK_VERSION}
		cflags += -arch ppc -mmacosx-version-min=${OSX_SDK_VERSION}
		asmflags += -arch ppc -mmacosx-version-min=${OSX_SDK_VERSION}
		lflags += -arch ppc -mmacosx-version-min=${OSX_SDK_VERSION}
	endif

	ifeq ($(arch),i386)
		openjdk-extra-cflags += -arch i386 -mmacosx-version-min=${OSX_SDK_VERSION}
		cflags += -arch i386 -mmacosx-version-min=${OSX_SDK_VERSION}
		asmflags += -arch i386 -mmacosx-version-min=${OSX_SDK_VERSION}
		lflags += -arch i386 -mmacosx-version-min=${OSX_SDK_VERSION}
	endif

	ifeq ($(arch),x86_64)
		openjdk-extra-cflags += -arch x86_64
		cflags += -arch x86_64
		asmflags += -arch x86_64
		lflags += -arch x86_64
	endif
endif

ifeq ($(platform),windows)
	inc = "$(win32)/include"
	lib = "$(win32)/lib"

	embed-prefix = c:/avian-embedded

	system = windows

	so-prefix =
	so-suffix = .dll
	exe-suffix = .exe

<<<<<<< HEAD
	lflags = -L$(lib) $(common-lflags) -lws2_32 -liphlpapi -mwindows -mconsole
	cflags = -I$(inc) $(common-cflags) -DWINVER=0x0500 -DTARGET_PLATFORM_WINDOWS
=======
	lflags = -L$(lib) $(common-lflags) -lws2_32 -mwindows -mconsole
	cflags = -I$(inc) $(common-cflags) -DWINVER=0x0500
>>>>>>> 58691a7f

	ifeq (,$(filter mingw32 cygwin,$(build-platform)))
		openjdk-extra-cflags += -I$(src)/openjdk/caseSensitive
		cxx = x86_64-w64-mingw32-g++ -m32
		cc = x86_64-w64-mingw32-gcc -m32
		dlltool = x86_64-w64-mingw32-dlltool -mi386 --as-flags=--32 
		ar = x86_64-w64-mingw32-ar
		ranlib = x86_64-w64-mingw32-ranlib
		strip = x86_64-w64-mingw32-strip --strip-all
	else
		build-system = windows
		common-cflags += "-I$(JAVA_HOME)/include/win32"
		build-cflags = $(common-cflags) -I$(src) -I$(inc) -mthreads
		openjdk-extra-cflags =
		build-lflags = -L$(lib) $(common-lflags)
		ifeq ($(build-platform),cygwin)
			build-cxx = i686-w64-mingw32-g++
			build-cc = i686-w64-mingw32-gcc
			dlltool = i686-w64-mingw32-dlltool
			ar = i686-w64-mingw32-ar
			ranlib = i686-w64-mingw32-ranlib
			strip = i686-w64-mingw32-strip
		endif
	endif

	ifeq ($(arch),x86_64)
		ifeq ($(build-platform),cygwin)
			build-cxx = x86_64-w64-mingw32-g++
			build-cc = x86_64-w64-mingw32-gcc
		endif
		cxx = x86_64-w64-mingw32-g++ $(mflag)
		cc = x86_64-w64-mingw32-gcc $(mflag)
		dlltool = x86_64-w64-mingw32-dlltool
		ar = x86_64-w64-mingw32-ar
		ranlib = x86_64-w64-mingw32-ranlib
		strip = x86_64-w64-mingw32-strip
		inc = "$(win64)/include"
		lib = "$(win64)/lib"
	else
		shared += -Wl,--add-stdcall-alias
	endif
endif

ifeq ($(mode),debug)
	optimization-cflags = -O0 -g3
	converter-cflags += -O0 -g3
	strip = :
endif
ifeq ($(mode),debug-fast)
	optimization-cflags = -O0 -g3 -DNDEBUG
	strip = :
endif
ifeq ($(mode),stress)
	optimization-cflags = -O0 -g3 -DVM_STRESS
	strip = :
endif
ifeq ($(mode),stress-major)
	optimization-cflags = -O0 -g3 -DVM_STRESS -DVM_STRESS_MAJOR
	strip = :
endif
ifeq ($(mode),fast)
	optimization-cflags = -O3 -g3 -DNDEBUG
	use-lto = true
endif
ifeq ($(mode),small)
	optimization-cflags = -Os -g3 -DNDEBUG
	use-lto = true
endif

ifeq ($(use-lto),true)
# only try to use LTO when GCC 4.6.0 or greater is available
	gcc-major := $(shell $(cc) -dumpversion | cut -f1 -d.)
	gcc-minor := $(shell $(cc) -dumpversion | cut -f2 -d.)
	ifeq ($(shell expr 4 \< $(gcc-major) \
			\| \( 4 \<= $(gcc-major) \& 6 \<= $(gcc-minor) \)),1)
		optimization-cflags += -flto
		no-lto = -fno-lto
		lflags += $(optimization-cflags)
	endif
endif

cflags += $(optimization-cflags)

ifneq ($(platform),darwin)
ifeq ($(arch),i386)
# this is necessary to support __sync_bool_compare_and_swap:
	cflags += -march=i586
	lflags += -march=i586
endif
endif

output = -o $(1)
as := $(cc)
ld := $(cc)
build-ld := $(build-cc)

ifdef msvc
	windows-java-home := $(shell cygpath -m "$(JAVA_HOME)")
	zlib := $(shell cygpath -m "$(win32)/msvc")
	cxx = "$(msvc)/BIN/cl.exe"
	cc = $(cxx)
	ld = "$(msvc)/BIN/link.exe"
	mt = "mt.exe"
	cflags = -nologo -DAVIAN_VERSION=\"$(version)\" -D_JNI_IMPLEMENTATION_ \
		-DUSE_ATOMIC_OPERATIONS -DAVIAN_JAVA_HOME=\"$(javahome)\" \
		-DAVIAN_EMBED_PREFIX=\"$(embed-prefix)\" \
		-Fd$(build)/$(name).pdb -I"$(zlib)/include" -I$(src) -I"$(build)" \
		-I"$(windows-java-home)/include" -I"$(windows-java-home)/include/win32" \
		-DTARGET_BYTES_PER_WORD=$(pointer-size)
	shared = -dll
	lflags = -nologo -LIBPATH:"$(zlib)/lib" -DEFAULTLIB:ws2_32 \
		-DEFAULTLIB:zlib -MANIFEST -debug
	output = -Fo$(1)

	ifeq ($(mode),debug)
		cflags += -Od -Zi -MDd
	endif
	ifeq ($(mode),debug-fast)
		cflags += -Od -Zi -DNDEBUG
	endif
	ifeq ($(mode),fast)
		cflags += -O2 -GL -Zi -DNDEBUG
		lflags += -LTCG
	endif
	ifeq ($(mode),small)
		cflags += -O1s -Zi -GL -DNDEBUG
		lflags += -LTCG
	endif

	strip = :
endif

cpp-objects = $(foreach x,$(1),$(patsubst $(2)/%.cpp,$(3)/%.o,$(x)))
asm-objects = $(foreach x,$(1),$(patsubst $(2)/%.S,$(3)/%-asm.o,$(x)))
java-classes = $(foreach x,$(1),$(patsubst $(2)/%.java,$(3)/%.class,$(x)))

generated-code = \
	$(build)/type-enums.cpp \
	$(build)/type-declarations.cpp \
	$(build)/type-constructors.cpp \
	$(build)/type-initializations.cpp \
	$(build)/type-java-initializations.cpp \
	$(build)/type-name-initializations.cpp \
	$(build)/type-maps.cpp

vm-depends := $(generated-code) $(wildcard $(src)/*.h)

vm-sources = \
	$(src)/$(system).cpp \
	$(src)/finder.cpp \
	$(src)/machine.cpp \
	$(src)/util.cpp \
	$(src)/heap.cpp \
	$(src)/$(process).cpp \
	$(src)/classpath-$(classpath).cpp \
	$(src)/builtin.cpp \
	$(src)/jnienv.cpp \
	$(src)/process.cpp

vm-asm-sources = $(src)/$(asm).S

target-asm = $(asm)

ifeq ($(process),compile)
	vm-sources += \
		$(src)/compiler.cpp \
		$(src)/$(target-asm).cpp

	vm-asm-sources += $(src)/compile-$(asm).S
endif

vm-cpp-objects = $(call cpp-objects,$(vm-sources),$(src),$(build))
vm-asm-objects = $(call asm-objects,$(vm-asm-sources),$(src),$(build))
vm-objects = $(vm-cpp-objects) $(vm-asm-objects)

heapwalk-sources = $(src)/heapwalk.cpp 
heapwalk-objects = \
	$(call cpp-objects,$(heapwalk-sources),$(src),$(build))

ifeq ($(heapdump),true)
	vm-sources += $(src)/heapdump.cpp
	vm-heapwalk-objects = $(heapwalk-objects)
	cflags += -DAVIAN_HEAPDUMP
endif

ifeq ($(tails),true)
	cflags += -DAVIAN_TAILS
endif

ifeq ($(continuations),true)
	cflags += -DAVIAN_CONTINUATIONS
	asmflags += -DAVIAN_CONTINUATIONS
endif

bootimage-generator-sources = $(src)/bootimage.cpp 
bootimage-generator-objects = \
	$(call cpp-objects,$(bootimage-generator-sources),$(src),$(build))
bootimage-generator = $(build)/bootimage-generator

bootimage-object = $(build)/bootimage-bin.o
codeimage-object = $(build)/codeimage-bin.o

ifeq ($(bootimage),true)
	vm-classpath-objects = $(bootimage-object) $(codeimage-object)
	cflags += -DBOOT_IMAGE -DAVIAN_CLASSPATH=\"\"
else
	vm-classpath-objects = $(classpath-object)
	cflags += -DBOOT_CLASSPATH=\"[classpathJar]\" \
		-DAVIAN_CLASSPATH=\"[classpathJar]\"
endif

cflags += $(extra-cflags)
lflags += $(extra-lflags)

openjdk-cflags += $(extra-cflags)

driver-source = $(src)/main.cpp
driver-object = $(build)/main.o
driver-dynamic-objects = \
	$(build)/main-dynamic.o

boot-source = $(src)/boot.cpp
boot-object = $(build)/boot.o

generator-depends := $(wildcard $(src)/*.h)
generator-sources = \
	$(src)/type-generator.cpp \
	$(src)/$(build-system).cpp \
	$(src)/finder.cpp
generator-cpp-objects = \
	$(foreach x,$(1),$(patsubst $(2)/%.cpp,$(3)/%-build.o,$(x)))
generator-objects = \
	$(call generator-cpp-objects,$(generator-sources),$(src),$(build))
generator = $(build)/generator

converter-depends = \
	$(src)/binaryToObject/tools.h \
	$(src)/binaryToObject/endianness.h


converter-sources = \
	$(src)/binaryToObject/tools.cpp \
	$(src)/binaryToObject/elf.cpp \
	$(src)/binaryToObject/mach-o.cpp \
	$(src)/binaryToObject/pe.cpp

converter-tool-sources = \
	$(src)/binaryToObject/main.cpp

converter-objects = $(call cpp-objects,$(converter-sources),$(src),$(build))
converter-tool-objects = $(call cpp-objects,$(converter-tool-sources),$(src),$(build))
converter = $(build)/binaryToObject/binaryToObject

static-library = $(build)/lib$(name).a
executable = $(build)/$(name)${exe-suffix}
dynamic-library = $(build)/$(so-prefix)jvm$(so-suffix)
executable-dynamic = $(build)/$(name)-dynamic${exe-suffix}

ifneq ($(classpath),avian)
# Assembler, ConstantPool, and Stream are not technically needed for a
# working build, but we include them since our Subroutine test uses
# them to synthesize a class:
	classpath-sources := \
		$(classpath-src)/avian/Addendum.java \
		$(classpath-src)/avian/Assembler.java \
		$(classpath-src)/avian/Callback.java \
		$(classpath-src)/avian/CallbackReceiver.java \
		$(classpath-src)/avian/ClassAddendum.java \
		$(classpath-src)/avian/Classes.java \
		$(classpath-src)/avian/ConstantPool.java \
		$(classpath-src)/avian/Continuations.java \
		$(classpath-src)/avian/FieldAddendum.java \
		$(classpath-src)/avian/IncompatibleContinuationException.java \
		$(classpath-src)/avian/Machine.java \
		$(classpath-src)/avian/MethodAddendum.java \
		$(classpath-src)/avian/Singleton.java \
		$(classpath-src)/avian/Stream.java \
		$(classpath-src)/avian/SystemClassLoader.java \
		$(classpath-src)/avian/VMClass.java \
		$(classpath-src)/avian/VMField.java \
		$(classpath-src)/avian/VMMethod.java \
		$(classpath-src)/avian/resource/Handler.java

	ifneq ($(openjdk),)
		classpath-sources := $(classpath-sources) \
			$(classpath-src)/avian/OpenJDK.java
	endif
else
	classpath-sources := $(shell find $(classpath-src) -name '*.java')
endif

classpath-classes = \
	$(call java-classes,$(classpath-sources),$(classpath-src),$(classpath-build))
classpath-object = $(build)/classpath-jar.o
classpath-dep = $(classpath-build).dep

vm-classes = \
	avian/*.class \
	avian/resource/*.class

test-sources = $(wildcard $(test)/*.java)
test-classes = $(call java-classes,$(test-sources),$(test),$(test-build))
test-dep = $(test-build).dep

test-extra-sources = $(wildcard $(test)/extra/*.java)
test-extra-classes = \
	$(call java-classes,$(test-extra-sources),$(test),$(test-build))
test-extra-dep = $(test-build)-extra.dep

ifeq ($(continuations),true)
	continuation-tests = \
		extra.Continuations \
		extra.Coroutines \
		extra.DynamicWind
endif

ifeq ($(tails),true)
	tail-tests = \
		extra.Tails
endif

ifeq ($(target-arch),i386)
	cflags += -DAVIAN_TARGET_ARCH=AVIAN_ARCH_X86
endif

ifeq ($(target-arch),x86_64)
	cflags += -DAVIAN_TARGET_ARCH=AVIAN_ARCH_X86_64
endif

ifeq ($(target-arch),powerpc)
	cflags += -DAVIAN_TARGET_ARCH=AVIAN_ARCH_POWERPC
endif

ifeq ($(target-arch),arm)
	cflags += -DAVIAN_TARGET_ARCH=AVIAN_ARCH_ARM
endif

ifeq ($(target-platform),linux)
	cflags += -DAVIAN_TARGET_PLATFORM=AVIAN_PLATFORM_LINUX
endif

ifeq ($(target-platform),windows)
	cflags += -DAVIAN_TARGET_PLATFORM=AVIAN_PLATFORM_WINDOWS
endif

ifeq ($(target-platform),darwin)
	cflags += -DAVIAN_TARGET_PLATFORM=AVIAN_PLATFORM_DARWIN
endif

class-name = $(patsubst $(1)/%.class,%,$(2))
class-names = $(foreach x,$(2),$(call class-name,$(1),$(x)))

test-flags = -cp $(build)/test

test-args = $(test-flags) $(input)

.PHONY: build
build: $(static-library) $(executable) $(dynamic-library) \
	$(executable-dynamic) $(classpath-dep) $(test-dep) $(test-extra-dep)

$(test-dep): $(classpath-dep)

$(test-extra-dep): $(classpath-dep)

.PHONY: run
run: build
	$(library-path) $(test-executable) $(test-args)

.PHONY: debug
debug: build
	$(library-path) gdb --args $(test-executable) $(test-args)

.PHONY: vg
vg: build
	$(library-path) $(vg) $(test-executable) $(test-args)

.PHONY: test
test: build
	$(library-path) /bin/sh $(test)/test.sh 2>/dev/null \
		$(test-executable) $(mode) "$(test-flags)" \
		$(call class-names,$(test-build),$(test-classes)) \
		$(continuation-tests) $(tail-tests)

.PHONY: tarball
tarball:
	@echo "creating build/avian-$(version).tar.bz2"
	@mkdir -p build
	(cd .. && tar --exclude=build --exclude='.*' --exclude='*~' -cjf \
		avian/build/avian-$(version).tar.bz2 avian)

.PHONY: javadoc
javadoc:
	javadoc -sourcepath classpath -d build/javadoc -subpackages avian:java \
		-windowtitle "Avian v$(version) Class Library API" \
		-doctitle "Avian v$(version) Class Library API" \
		-header "Avian v$(version)" \
		-bottom "<a href=\"http://oss.readytalk.com/avian/\">http://oss.readytalk.com/avian</a>"

.PHONY: clean
clean:
	@echo "removing build"
	rm -rf build

$(build)/compile-x86-asm.o: $(src)/continuations-x86.S

gen-arg = $(shell echo $(1) | sed -e 's:$(build)/type-\(.*\)\.cpp:\1:')
$(generated-code): %.cpp: $(src)/types.def $(generator) $(classpath-dep)
	@echo "generating $(@)"
	@mkdir -p $(dir $(@))
	$(generator) $(boot-classpath) $(<) $(@) $(call gen-arg,$(@))

$(classpath-build)/%.class: $(classpath-src)/%.java
	@echo $(<)

$(classpath-dep): $(classpath-sources)
	@echo "compiling classpath classes"
	@mkdir -p $(classpath-build)
	$(javac) -d $(classpath-build) -bootclasspath $(boot-classpath) \
		$(shell $(MAKE) -s --no-print-directory build=$(build) \
			$(classpath-classes))
	@touch $(@)

$(test-build)/%.class: $(test)/%.java
	@echo $(<)

$(test-dep): $(test-sources)
	@echo "compiling test classes"
	@mkdir -p $(test-build)
	files="$(shell $(MAKE) -s --no-print-directory build=$(build) $(test-classes))"; \
	if test -n "$${files}"; then \
		$(javac) -d $(test-build) -bootclasspath $(boot-classpath) $${files}; \
	fi
	$(javac) -source 1.2 -target 1.1 -XDjsrlimit=0 -d $(test-build) \
		-bootclasspath $(boot-classpath) test/Subroutine.java
	@touch $(@)

$(test-extra-dep): $(test-extra-sources)
	@echo "compiling extra test classes"
	@mkdir -p $(test-build)
	files="$(shell $(MAKE) -s --no-print-directory build=$(build) $(test-extra-classes))"; \
	if test -n "$${files}"; then \
		$(javac) -d $(test-build) -bootclasspath $(boot-classpath) $${files}; \
	fi
	@touch $(@)

define compile-object
	@echo "compiling $(@)"
	@mkdir -p $(dir $(@))
	$(cxx) $(cflags) -c $(<) $(call output,$(@))
endef

define compile-asm-object
	@echo "compiling $(@)"
	@mkdir -p $(dir $(@))
	$(as) -I$(src) $(asmflags) -c $(<) -o $(@)
endef

$(vm-cpp-objects): $(build)/%.o: $(src)/%.cpp $(vm-depends)
	$(compile-object)

$(vm-asm-objects): $(build)/%-asm.o: $(src)/%.S
	$(compile-asm-object)

$(bootimage-generator-objects): $(build)/%.o: $(src)/%.cpp $(vm-depends)
	$(compile-object)

$(heapwalk-objects): $(build)/%.o: $(src)/%.cpp $(vm-depends)
	$(compile-object)

$(driver-object): $(driver-source)
	$(compile-object)

$(build)/main-dynamic.o: $(driver-source)
	@echo "compiling $(@)"
	@mkdir -p $(dir $(@))
	$(cxx) $(cflags) -DBOOT_LIBRARY=\"$(so-prefix)jvm$(so-suffix)\" \
		-c $(<) $(call output,$(@))

$(boot-object): $(boot-source)
	$(compile-object)

$(boot-javahome-object): $(src)/boot-javahome.cpp
	$(compile-object)

$(converter-objects) $(converter-tool-objects): $(build)/binaryToObject/%.o: $(src)/binaryToObject/%.cpp $(converter-depends)
	@mkdir -p $(dir $(@))
	$(build-cxx) $(converter-cflags) -c $(<) -o $(@)

$(converter): $(converter-objects) $(converter-tool-objects)
	$(build-cc) $(^) -g -o $(@)

$(build)/classpath.jar: $(classpath-dep) $(classpath-jar-dep)
	@echo "creating $(@)"
	(wd=$$(pwd) && \
	 cd $(classpath-build) && \
	 $(jar) c0f "$$($(native-path) "$${wd}/$(@)")" .)

$(classpath-object): $(build)/classpath.jar $(converter)
	@echo "creating $(@)"
	$(converter) $(<) $(@) _binary_classpath_jar_start \
		_binary_classpath_jar_end $(platform) $(arch)

$(build)/javahome.jar:
	@echo "creating $(@)"
	(wd=$$(pwd) && \
	 cd "$(build-javahome)" && \
	 $(jar) c0f "$$($(native-path) "$${wd}/$(@)")" $(javahome-files))

$(javahome-object): $(build)/javahome.jar $(converter)
	@echo "creating $(@)"
	$(converter) $(<) $(@) _binary_javahome_jar_start \
		_binary_javahome_jar_end $(platform) $(arch)

$(generator-objects): $(generator-depends)
$(generator-objects): $(build)/%-build.o: $(src)/%.cpp
	@echo "compiling $(@)"
	@mkdir -p $(dir $(@))
	$(build-cxx) -DPOINTER_SIZE=$(pointer-size) -O0 -g3 $(build-cflags) \
		-c $(<) -o $(@)

$(jni-objects): $(build)/%.o: $(classpath-src)/%.cpp
	$(compile-object)

$(static-library): $(vm-objects) $(classpath-objects) $(vm-heapwalk-objects) \
		$(javahome-object) $(boot-javahome-object)
	@echo "creating $(@)"
	rm -rf $(@)
	$(ar) cru $(@) $(^)
	$(ranlib) $(@)

$(bootimage-object) $(codeimage-object): $(bootimage-generator)
	$(<) $(classpath-build) $(bootimage-object) $(codeimage-object)

executable-objects = $(vm-objects) $(classpath-objects) $(driver-object) \
	$(vm-heapwalk-objects) $(boot-object) $(vm-classpath-objects) \
	$(javahome-object) $(boot-javahome-object)

$(executable): $(executable-objects)
	@echo "linking $(@)"
ifeq ($(platform),windows)
ifdef msvc
	$(ld) $(lflags) $(executable-objects) -out:$(@) -PDB:$(@).pdb \
		-IMPLIB:$(@).lib -MANIFESTFILE:$(@).manifest
	$(mt) -manifest $(@).manifest -outputresource:"$(@);1"
else
	$(dlltool) -z $(@).def $(executable-objects)
	$(dlltool) -d $(@).def -e $(@).exp
	$(ld) $(@).exp $(executable-objects) $(lflags) -o $(@)
endif
else
	$(ld) $(executable-objects) $(rdynamic) $(lflags) $(bootimage-lflags) -o $(@)
endif
	$(strip) $(strip-all) $(@)

$(bootimage-generator): $(bootimage-generator-objects)
	echo arch=$(arch) platform=$(platform)
	$(MAKE) mode=$(mode) \
		arch=$(build-arch) \
		target-arch=$(arch) \
		platform=$(bootimage-platform) \
		target-platform=$(platform) \
		openjdk=$(openjdk) \
		openjdk-src=$(openjdk-src) \
		bootimage-generator= \
		build-bootimage-generator=$(bootimage-generator) \
		target-cflags="$(bootimage-cflags)" \
		target-asm=$(asm) \
		$(bootimage-generator)

$(build-bootimage-generator): \
		$(vm-objects) $(classpath-object) $(classpath-objects) \
		$(heapwalk-objects) $(bootimage-generator-objects) $(converter-objects)
	@echo "linking $(@)"
ifeq ($(platform),windows)
ifdef msvc
	$(ld) $(lflags) $(^) -out:$(@) -PDB:$(@).pdb -IMPLIB:$(@).lib \
		-MANIFESTFILE:$(@).manifest
	$(mt) -manifest $(@).manifest -outputresource:"$(@);1"
else
	$(dlltool) -z $(@).def $(^)
	$(dlltool) -d $(@).def -e $(@).exp
	$(ld) $(@).exp $(^) $(lflags) -o $(@)
endif
else
	$(ld) $(^) $(rdynamic) $(lflags) -o $(@)
endif

$(dynamic-library): $(vm-objects) $(dynamic-object) $(classpath-objects) \
		$(vm-heapwalk-objects) $(boot-object) $(vm-classpath-objects) \
		$(classpath-libraries) $(javahome-object) $(boot-javahome-object)
	@echo "linking $(@)"
ifdef msvc
	$(ld) $(shared) $(lflags) $(^) -out:$(@) -PDB:$(@).pdb \
		-IMPLIB:$(build)/$(name).lib -MANIFESTFILE:$(@).manifest
	$(mt) -manifest $(@).manifest -outputresource:"$(@);2"
else
	$(ld) $(^) $(version-script-flag)	$(shared) $(lflags) $(bootimage-lflags) \
		-o $(@)
endif
	$(strip) $(strip-all) $(@)

# todo: the $(no-lto) flag below is due to odd undefined reference errors on
# Ubuntu 11.10 which may be fixable without disabling LTO.
$(executable-dynamic): $(driver-dynamic-objects) $(dynamic-library)
	@echo "linking $(@)"
ifdef msvc
	$(ld) $(lflags) -LIBPATH:$(build) -DEFAULTLIB:$(name) \
		-PDB:$(@).pdb -IMPLIB:$(@).lib $(driver-dynamic-objects) -out:$(@) \
		-MANIFESTFILE:$(@).manifest
	$(mt) -manifest $(@).manifest -outputresource:"$(@);1"
else
	$(ld) $(driver-dynamic-objects) -L$(build) -ljvm $(lflags) $(no-lto) -o $(@)
endif
	$(strip) $(strip-all) $(@)

$(generator): $(generator-objects)
	@echo "linking $(@)"
	$(build-ld) $(^) $(build-lflags) -o $(@)

$(openjdk-objects): $(build)/openjdk/%-openjdk.o: $(openjdk-src)/%.c \
		$(openjdk-headers-dep)
	@echo "compiling $(@)"
	@mkdir -p $(dir $(@))
	sed 's/^static jclass ia_class;//' < $(<) > $(build)/openjdk/$(notdir $(<))
ifeq ($(ios),true)
	sed \
		-e 's/^#ifndef __APPLE__/#if 1/' \
		-e 's/^#ifdef __APPLE__/#if 0/' \
		< "$(openjdk-src)/solaris/native/java/lang/ProcessEnvironment_md.c" \
		> $(build)/openjdk/ProcessEnvironment_md.c
	sed \
		-e 's/^#ifndef __APPLE__/#if 1/' \
		-e 's/^#ifdef __APPLE__/#if 0/' \
		< "$(openjdk-src)/solaris/native/java/lang/UNIXProcess_md.c" \
		> $(build)/openjdk/UNIXProcess_md.c
endif
	$(cc) -fPIC $(openjdk-extra-cflags) $(openjdk-cflags) \
		$(optimization-cflags) -w -c $(build)/openjdk/$(notdir $(<)) \
		$(call output,$(@))

$(openjdk-local-objects): $(build)/openjdk/%-openjdk.o: $(src)/openjdk/%.c \
		$(openjdk-headers-dep)
	@echo "compiling $(@)"
	@mkdir -p $(dir $(@))
	$(cc) -fPIC $(openjdk-extra-cflags) $(openjdk-cflags) \
		$(optimization-cflags) -w -c $(<) $(call output,$(@))

$(openjdk-headers-dep):
	@echo "generating openjdk headers"
	@mkdir -p $(dir $(@))
	$(javah) -d $(build)/openjdk -bootclasspath $(boot-classpath) \
		$(openjdk-headers-classes)
ifeq ($(platform),windows)
	sed 's/^#ifdef _WIN64/#if 1/' \
		< "$(openjdk-src)/windows/native/java/net/net_util_md.h" \
		> $(build)/openjdk/net_util_md.h
	sed \
		-e 's/\(^#include "net_util.h"\)/\1\n#if (defined _INC_NLDEF) || (defined _WS2DEF_)\n#define HIDE(x) hide_##x\n#else\n#define HIDE(x) x\n#define _WINSOCK2API_\n#endif/' \
		-e 's/\(IpPrefix[a-zA-Z_]*\)/HIDE(\1)/' \
		-e 's/\(IpSuffix[a-zA-Z_]*\)/HIDE(\1)/' \
		-e 's/\(IpDad[a-zA-Z_]*\)/HIDE(\1)/' \
		-e 's/\(ScopeLevel[a-zA-Z_]*\)/HIDE(\1)/' \
		-e 's/\(SCOPE_LEVEL[a-zA-Z_]*\)/HIDE(\1)/' \
		< "$(openjdk-src)/windows/native/java/net/NetworkInterface.h" \
		> $(build)/openjdk/NetworkInterface.h
	echo 'static int getAddrsFromAdapter(IP_ADAPTER_ADDRESSES *ptr, netaddr **netaddrPP);' >> $(build)/openjdk/NetworkInterface.h
endif
ifeq ($(platform),darwin)
	mkdir -p $(build)/openjdk/netinet
	for file in \
		/usr/include/netinet/ip.h \
		/usr/include/netinet/in_systm.h \
		/usr/include/netinet/ip_icmp.h \
		/usr/include/netinet/in_var.h \
		/usr/include/netinet/icmp6.h \
		/usr/include/netinet/ip_var.h; do \
		if [ ! -f "$(build)/openjdk/netinet/$$(basename $${file})" ]; then \
			ln "$${file}" "$(build)/openjdk/netinet/$$(basename $${file})"; \
		fi; \
	done
	mkdir -p $(build)/openjdk/netinet6
	for file in \
		/usr/include/netinet6/in6_var.h; do \
		if [ ! -f "$(build)/openjdk/netinet6/$$(basename $${file})" ]; then \
			ln "$${file}" "$(build)/openjdk/netinet6/$$(basename $${file})"; \
		fi; \
	done
	mkdir -p $(build)/openjdk/net
	for file in \
		/usr/include/net/if_arp.h; do \
		if [ ! -f "$(build)/openjdk/net/$$(basename $${file})" ]; then \
			ln "$${file}" "$(build)/openjdk/net/$$(basename $${file})"; \
		fi; \
	done
	mkdir -p $(build)/openjdk/sys
	for file in \
		/usr/include/sys/kern_event.h \
		/usr/include/sys/sys_domain.h; do \
		if [ ! -f "$(build)/openjdk/sys/$$(basename $${file})" ]; then \
			ln "$${file}" "$(build)/openjdk/sys/$$(basename $${file})"; \
		fi; \
	done
endif
	@touch $(@)

$(openjdk-jar-dep):
	@echo "extracting openjdk classes"
	@mkdir -p $(dir $(@))
	@mkdir -p $(classpath-build)
	(cd $(classpath-build) && \
		$(jar) xf "$$($(native-path) "$(openjdk)/jre/lib/rt.jar")" && \
		$(jar) xf "$$($(native-path) "$(openjdk)/jre/lib/jsse.jar")" && \
		$(jar) xf "$$($(native-path) "$(openjdk)/jre/lib/jce.jar")" && \
		$(jar) xf "$$($(native-path) "$(openjdk)/jre/lib/charsets.jar")" && \
		$(jar) xf "$$($(native-path) "$(openjdk)/jre/lib/ext/sunjce_provider.jar")" && \
		$(jar) xf "$$($(native-path) "$(openjdk)/jre/lib/resources.jar")")
	@touch $(@)<|MERGE_RESOLUTION|>--- conflicted
+++ resolved
@@ -383,13 +383,8 @@
 	so-suffix = .dll
 	exe-suffix = .exe
 
-<<<<<<< HEAD
 	lflags = -L$(lib) $(common-lflags) -lws2_32 -liphlpapi -mwindows -mconsole
-	cflags = -I$(inc) $(common-cflags) -DWINVER=0x0500 -DTARGET_PLATFORM_WINDOWS
-=======
-	lflags = -L$(lib) $(common-lflags) -lws2_32 -mwindows -mconsole
 	cflags = -I$(inc) $(common-cflags) -DWINVER=0x0500
->>>>>>> 58691a7f
 
 	ifeq (,$(filter mingw32 cygwin,$(build-platform)))
 		openjdk-extra-cflags += -I$(src)/openjdk/caseSensitive
