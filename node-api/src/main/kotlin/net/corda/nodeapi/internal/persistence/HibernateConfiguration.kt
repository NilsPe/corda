--- conflicted
+++ resolved
@@ -7,8 +7,11 @@
 import net.corda.core.utilities.contextLogger
 import net.corda.nodeapi.internal.persistence.factory.CordaSessionFactoryFactory
 import org.hibernate.SessionFactory
+import org.hibernate.cfg.Configuration
 import org.hibernate.boot.Metadata
 import org.hibernate.boot.MetadataBuilder
+import org.hibernate.boot.MetadataSources
+import org.hibernate.boot.registry.BootstrapServiceRegistryBuilder
 import org.hibernate.engine.jdbc.connections.spi.ConnectionProvider
 import org.hibernate.service.UnknownUnwrapTypeException
 import java.lang.management.ManagementFactory
@@ -64,9 +67,6 @@
     fun sessionFactoryForSchemas(key: Set<MappedSchema>): SessionFactory = sessionFactories.get(key, ::makeSessionFactoryForSchemas)!!
 
     private fun makeSessionFactoryForSchemas(schemas: Set<MappedSchema>): SessionFactory {
-<<<<<<< HEAD
-        val sessionFactory = sessionFactoryFactory.makeSessionFactoryForSchemas(databaseConfig, schemas, customClassLoader, attributeConverters)
-=======
         logger.info("Creating session factory for schemas: $schemas")
         val serviceRegistry = BootstrapServiceRegistryBuilder().build()
         val metadataSources = MetadataSources(serviceRegistry)
@@ -95,9 +95,8 @@
             schema.mappedTypes.forEach { config.addAnnotatedClass(it) }
         }
 
-        val sessionFactory = buildSessionFactory(config, metadataSources, customClassLoader)
+        val sessionFactory = sessionFactoryFactory.makeSessionFactoryForSchemas(databaseConfig, schemas, customClassLoader, attributeConverters)
         logger.info("Created session factory for schemas: $schemas")
->>>>>>> 8eda8b74
 
         // export Hibernate JMX statistics
         if (databaseConfig.exportHibernateJMXStatistics)
