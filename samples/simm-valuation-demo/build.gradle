/*
 * R3 Proprietary and Confidential
 *
 * Copyright (c) 2018 R3 Limited.  All rights reserved.
 *
 * The intellectual and technical concepts contained herein are proprietary to R3 and its suppliers and are protected by trade secret law.
 *
 * Distribution of this file or any portion thereof via any medium without the express permission of R3 is strictly prohibited.
 */

buildscript {
    ext.strata_version = '1.1.2'
}

apply plugin: 'java'
apply plugin: 'kotlin'
apply plugin: 'idea'
apply plugin: 'net.corda.plugins.quasar-utils'
apply plugin: 'net.corda.plugins.cordapp'
apply plugin: 'net.corda.plugins.cordformation'

sourceSets {
    integrationTest {
        kotlin {
            compileClasspath += main.output + test.output
            runtimeClasspath += main.output + test.output
            srcDir file('src/integration-test/kotlin')
        }
        resources {
            srcDir file('../testing/test-utils/src/main/resources')
        }
    }
    scenarioTest {
        kotlin {
            compileClasspath += main.output + test.output
            runtimeClasspath += main.output + test.output
            srcDir file('src/system-test/scenario/kotlin')
        }
        resources {
            srcDir 'src/system-test/scenario/resources'
        }
    }
}

configurations {
    integrationTestCompile.extendsFrom testCompile
    integrationTestRuntime.extendsFrom testRuntime

    scenarioTestCompile.extendsFrom testCompile
    scenarioTestRuntime.extendsFrom testRuntime
}

dependencies {
    compile "org.jetbrains.kotlin:kotlin-stdlib-jdk8:$kotlin_version"

    // The SIMM demo CorDapp depends upon Cash CorDapp features
    cordapp project(':finance')
    cordapp project(':samples:simm-valuation-demo:contracts-states')
    cordapp project(':samples:simm-valuation-demo:flows')

    // Corda integration dependencies
    cordaCompile project(path: ":node:capsule", configuration: 'runtimeArtifacts')
    cordaCompile project(path: ":webserver:webcapsule", configuration: 'runtimeArtifacts')
    cordaCompile project(':core')
    cordaCompile project(':webserver')

    // Javax is required for webapis
    compile "org.glassfish.jersey.core:jersey-server:${jersey_version}"

    // Cordapp dependencies
    // Specify your cordapp's dependencies below, including dependent cordapps
    compile "com.opengamma.strata:strata-basics:${strata_version}"
    compile "com.opengamma.strata:strata-product:${strata_version}"
    compile "com.opengamma.strata:strata-data:${strata_version}"
    compile "com.opengamma.strata:strata-calc:${strata_version}"
    compile "com.opengamma.strata:strata-pricer:${strata_version}"
    compile "com.opengamma.strata:strata-report:${strata_version}"
    compile "com.opengamma.strata:strata-market:${strata_version}"
    compile "com.opengamma.strata:strata-collect:${strata_version}"
    compile "com.opengamma.strata:strata-loader:${strata_version}"
    compile "com.opengamma.strata:strata-math:${strata_version}"

    // Test dependencies
    testCompile project(':node-driver')
    scenarioTestCompile project(path: ":experimental:behave", configuration: 'testArtifacts')
    testCompile "junit:junit:$junit_version"
    testCompile "org.assertj:assertj-core:${assertj_version}"
}

task deployNodes(type: net.corda.plugins.Cordform, dependsOn: ['jar']) {
    ext.rpcUsers = [['username': "default", 'password': "default", 'permissions': [ 'ALL' ]]]

    directory "./build/nodes"
    node {
        name "O=Notary Service,L=Zurich,C=CH"
        notary = [validating : true]
        p2pPort 10002
        cordapp project(':finance')
        cordapp project(':samples:simm-valuation-demo:contracts-states')
        cordapp project(':samples:simm-valuation-demo:flows')
        rpcSettings {
            address "localhost:10014"
            adminAddress "localhost:10015"
        }
        extraConfig = [
                custom: [
                        jvmArgs: ["-Xmx1g"]
                ]
        ]
    }
    node {
        name "O=Bank A,L=London,C=GB"
        p2pPort 10004
        webPort 10005
        rpcSettings {
            address("localhost:10016")
            adminAddress("localhost:10017")
        }
        cordapp project(':finance')
        cordapp project(':samples:simm-valuation-demo:contracts-states')
        cordapp project(':samples:simm-valuation-demo:flows')
        rpcUsers = ext.rpcUsers
        extraConfig = [
                custom: [
                        jvmArgs: ["-Xmx1g"]
                ]
        ]
    }
    node {
        name "O=Bank B,L=New York,C=US"
        p2pPort 10007
        webPort 10008
        rpcSettings {
            address("localhost:10026")
            adminAddress("localhost:10027")
        }
        cordapp project(':finance')
        cordapp project(':samples:simm-valuation-demo:contracts-states')
        cordapp project(':samples:simm-valuation-demo:flows')
        rpcUsers = ext.rpcUsers
        extraConfig = [
                custom: [
                        jvmArgs: ["-Xmx1g"]
                ]
        ]
    }
    node {
        name "O=Bank C,L=Tokyo,C=JP"
        p2pPort 10010
        webPort 10011
        rpcSettings {
            address("localhost:10036")
            adminAddress("localhost:10037")
        }
        cordapp project(':finance')
        cordapp project(':samples:simm-valuation-demo:contracts-states')
        cordapp project(':samples:simm-valuation-demo:flows')
        rpcUsers = ext.rpcUsers
        extraConfig = [
                custom: [
                        jvmArgs: ["-Xmx1g"]
                ]
        ]
    }
}

task integrationTest(type: Test, dependsOn: []) {
    testClassesDirs = sourceSets.integrationTest.output.classesDirs
    classpath = sourceSets.integrationTest.runtimeClasspath
<<<<<<< HEAD
}

task scenarioTest(type: Test, dependsOn: []) {
    testClassesDirs = sourceSets.scenarioTest.output.classesDirs
    classpath = sourceSets.scenarioTest.runtimeClasspath
}

task scenarioJar(type: Jar, dependsOn: classes) {
    classifier "behave-test"
    from sourceSets.scenarioTest.output
}

publishing {
    publications {
        simmvaluationdemo(MavenPublication) {
            from components.java
            artifactId 'simmvaluationdemo'

            artifact sourceJar
            artifact javadocJar
            artifact scenarioJar
        }
    }
}

jar {
    manifest {
        attributes(
                'Automatic-Module-Name': 'net.corda.samples.demos.simmvaluation'
        )
    }
=======
>>>>>>> dc66c961
}<|MERGE_RESOLUTION|>--- conflicted
+++ resolved
@@ -167,38 +167,4 @@
 task integrationTest(type: Test, dependsOn: []) {
     testClassesDirs = sourceSets.integrationTest.output.classesDirs
     classpath = sourceSets.integrationTest.runtimeClasspath
-<<<<<<< HEAD
-}
-
-task scenarioTest(type: Test, dependsOn: []) {
-    testClassesDirs = sourceSets.scenarioTest.output.classesDirs
-    classpath = sourceSets.scenarioTest.runtimeClasspath
-}
-
-task scenarioJar(type: Jar, dependsOn: classes) {
-    classifier "behave-test"
-    from sourceSets.scenarioTest.output
-}
-
-publishing {
-    publications {
-        simmvaluationdemo(MavenPublication) {
-            from components.java
-            artifactId 'simmvaluationdemo'
-
-            artifact sourceJar
-            artifact javadocJar
-            artifact scenarioJar
-        }
-    }
-}
-
-jar {
-    manifest {
-        attributes(
-                'Automatic-Module-Name': 'net.corda.samples.demos.simmvaluation'
-        )
-    }
-=======
->>>>>>> dc66c961
 }